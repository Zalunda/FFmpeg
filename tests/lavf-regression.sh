--- conflicted
+++ resolved
@@ -183,13 +183,12 @@
 do_image_formats pcx
 fi
 
-<<<<<<< HEAD
 if [ -n "$do_dpx" ] ; then
 do_image_formats dpx
-=======
+fi
+
 if [ -n "$do_xwd" ] ; then
 do_image_formats xwd
->>>>>>> 9adf25c1
 fi
 
 # audio only
