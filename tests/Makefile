--- conflicted
+++ resolved
@@ -26,10 +26,12 @@
 tests/data/asynth1.sw: tests/audiogen$(HOSTEXESUF) | tests/data
 	$(M)./$< $@
 
+tests/data/asynth-16000-1.sw: tests/audiogen$(HOSTEXESUF) | tests/data
+	$(M)./$< $@ 16000 1
+
 tests/data/asynth-%.wav: tests/audiogen$(HOSTEXESUF) | tests/data
 	$(M)./$< $@ $(subst -, ,$*)
 
-<<<<<<< HEAD
 tests/data/mapchan-6ch.sw: tests/audiogen$(HOSTEXESUF)
 	@mkdir -p tests/data
 	$(M)./$< $@ 22050 6
@@ -38,10 +40,7 @@
 	@mkdir -p tests/data
 	$(M)./$< $@ 22050 1
 
-tests/data/%.sw tests/vsynth%/00.pgm: TAG = GEN
-=======
-tests/data/asynth% tests/vsynth%/00.pgm: TAG = GEN
->>>>>>> b0e9edc4
+tests/data/%.sw tests/data/asynth% tests/vsynth%/00.pgm: TAG = GEN
 
 include $(SRC_PATH)/tests/fate/aac.mak
 include $(SRC_PATH)/tests/fate/ac3.mak
