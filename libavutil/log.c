/*
 * log functions
 * Copyright (c) 2003 Michel Bardiaux
 *
 * This file is part of FFmpeg.
 *
 * FFmpeg is free software; you can redistribute it and/or
 * modify it under the terms of the GNU Lesser General Public
 * License as published by the Free Software Foundation; either
 * version 2.1 of the License, or (at your option) any later version.
 *
 * FFmpeg is distributed in the hope that it will be useful,
 * but WITHOUT ANY WARRANTY; without even the implied warranty of
 * MERCHANTABILITY or FITNESS FOR A PARTICULAR PURPOSE.  See the GNU
 * Lesser General Public License for more details.
 *
 * You should have received a copy of the GNU Lesser General Public
 * License along with FFmpeg; if not, write to the Free Software
 * Foundation, Inc., 51 Franklin Street, Fifth Floor, Boston, MA 02110-1301 USA
 */

/**
 * @file
 * logging functions
 */

#include "config.h"

#if HAVE_UNISTD_H
#include <unistd.h>
#endif
#if HAVE_IO_H
#include <io.h>
#endif
#include <stdarg.h>
#include <stdlib.h>
#include "avutil.h"
#include "bprint.h"
#include "common.h"
#include "internal.h"
#include "log.h"

#if HAVE_PTHREADS
#include <pthread.h>
static pthread_mutex_t mutex = PTHREAD_MUTEX_INITIALIZER;
#endif

#define LINE_SZ 1024

static int av_log_level = AV_LOG_INFO;
static int flags;

#if HAVE_SETCONSOLETEXTATTRIBUTE
#include <windows.h>
static const uint8_t color[16 + AV_CLASS_CATEGORY_NB] = {
    [AV_LOG_PANIC  /8] = 12,
    [AV_LOG_FATAL  /8] = 12,
    [AV_LOG_ERROR  /8] = 12,
    [AV_LOG_WARNING/8] = 14,
    [AV_LOG_INFO   /8] =  7,
    [AV_LOG_VERBOSE/8] = 10,
    [AV_LOG_DEBUG  /8] = 10,
    [16+AV_CLASS_CATEGORY_NA              ] =  7,
    [16+AV_CLASS_CATEGORY_INPUT           ] = 13,
    [16+AV_CLASS_CATEGORY_OUTPUT          ] =  5,
    [16+AV_CLASS_CATEGORY_MUXER           ] = 13,
    [16+AV_CLASS_CATEGORY_DEMUXER         ] =  5,
    [16+AV_CLASS_CATEGORY_ENCODER         ] = 11,
    [16+AV_CLASS_CATEGORY_DECODER         ] =  3,
    [16+AV_CLASS_CATEGORY_FILTER          ] = 10,
    [16+AV_CLASS_CATEGORY_BITSTREAM_FILTER] =  9,
    [16+AV_CLASS_CATEGORY_SWSCALER        ] =  7,
    [16+AV_CLASS_CATEGORY_SWRESAMPLER     ] =  7,
    [16+AV_CLASS_CATEGORY_DEVICE_VIDEO_OUTPUT ] = 13,
    [16+AV_CLASS_CATEGORY_DEVICE_VIDEO_INPUT  ] = 5,
    [16+AV_CLASS_CATEGORY_DEVICE_AUDIO_OUTPUT ] = 13,
    [16+AV_CLASS_CATEGORY_DEVICE_AUDIO_INPUT  ] = 5,
    [16+AV_CLASS_CATEGORY_DEVICE_OUTPUT       ] = 13,
    [16+AV_CLASS_CATEGORY_DEVICE_INPUT        ] = 5,
};

static int16_t background, attr_orig;
static HANDLE con;
#else
<<<<<<< HEAD

static const uint32_t color[16 + AV_CLASS_CATEGORY_NB] = {
    [AV_LOG_PANIC  /8] =  52 << 16 | 196 << 8 | 0x41,
    [AV_LOG_FATAL  /8] = 208 <<  8 | 0x41,
    [AV_LOG_ERROR  /8] = 196 <<  8 | 0x11,
    [AV_LOG_WARNING/8] = 226 <<  8 | 0x03,
    [AV_LOG_INFO   /8] = 253 <<  8 | 0x09,
    [AV_LOG_VERBOSE/8] =  40 <<  8 | 0x02,
    [AV_LOG_DEBUG  /8] =  34 <<  8 | 0x02,
    [16+AV_CLASS_CATEGORY_NA              ] = 250 << 8 | 0x09,
    [16+AV_CLASS_CATEGORY_INPUT           ] = 219 << 8 | 0x15,
    [16+AV_CLASS_CATEGORY_OUTPUT          ] = 201 << 8 | 0x05,
    [16+AV_CLASS_CATEGORY_MUXER           ] = 213 << 8 | 0x15,
    [16+AV_CLASS_CATEGORY_DEMUXER         ] = 207 << 8 | 0x05,
    [16+AV_CLASS_CATEGORY_ENCODER         ] =  51 << 8 | 0x16,
    [16+AV_CLASS_CATEGORY_DECODER         ] =  39 << 8 | 0x06,
    [16+AV_CLASS_CATEGORY_FILTER          ] = 155 << 8 | 0x12,
    [16+AV_CLASS_CATEGORY_BITSTREAM_FILTER] = 192 << 8 | 0x14,
    [16+AV_CLASS_CATEGORY_SWSCALER        ] = 153 << 8 | 0x14,
    [16+AV_CLASS_CATEGORY_SWRESAMPLER     ] = 147 << 8 | 0x14,
    [16+AV_CLASS_CATEGORY_DEVICE_VIDEO_OUTPUT ] = 213 << 8 | 0x15,
    [16+AV_CLASS_CATEGORY_DEVICE_VIDEO_INPUT  ] = 207 << 8 | 0x05,
    [16+AV_CLASS_CATEGORY_DEVICE_AUDIO_OUTPUT ] = 213 << 8 | 0x15,
    [16+AV_CLASS_CATEGORY_DEVICE_AUDIO_INPUT  ] = 207 << 8 | 0x05,
    [16+AV_CLASS_CATEGORY_DEVICE_OUTPUT       ] = 213 << 8 | 0x15,
    [16+AV_CLASS_CATEGORY_DEVICE_INPUT        ] = 207 << 8 | 0x05,
};

=======
static const uint8_t color[] = { 0x41, 0x41, 0x11, 0x03, 9, 0x02, 0x06 };
#define set_color(x)  fprintf(stderr, "\033[%d;3%dm", color[x] >> 4, color[x]&15)
#define print_256color(x) fprintf(stderr, "\033[38;5;%dm", x)
#define reset_color() fprintf(stderr, "\033[0m")
>>>>>>> 7763118c
#endif
static int use_color = -1;

static void check_color_terminal(void)
{
#if HAVE_SETCONSOLETEXTATTRIBUTE
    CONSOLE_SCREEN_BUFFER_INFO con_info;
    con = GetStdHandle(STD_ERROR_HANDLE);
    use_color = (con != INVALID_HANDLE_VALUE) && !getenv("NO_COLOR") &&
                !getenv("AV_LOG_FORCE_NOCOLOR");
    if (use_color) {
        GetConsoleScreenBufferInfo(con, &con_info);
        attr_orig  = con_info.wAttributes;
        background = attr_orig & 0xF0;
    }
#elif HAVE_ISATTY
<<<<<<< HEAD
    use_color = !getenv("NO_COLOR") && !getenv("AV_LOG_FORCE_NOCOLOR") &&
                (getenv("TERM") && isatty(2) || getenv("AV_LOG_FORCE_COLOR"));
    if (getenv("AV_LOG_FORCE_256COLOR"))
        use_color *= 256;
=======
    char *term = getenv("TERM");
    use_color = !getenv("NO_COLOR") && !getenv("AV_LOG_FORCE_NOCOLOR") &&
                (getenv("TERM") && isatty(2) || getenv("AV_LOG_FORCE_COLOR"));
    use_color += !!strstr(term, "256color") ;
>>>>>>> 7763118c
#else
    use_color = getenv("AV_LOG_FORCE_COLOR") && !getenv("NO_COLOR") &&
               !getenv("AV_LOG_FORCE_NOCOLOR");
#endif
}

<<<<<<< HEAD
static void colored_fputs(int level, const char *str)
{
    if (!*str)
        return;

    if (use_color < 0)
        check_color_terminal();

#if HAVE_SETCONSOLETEXTATTRIBUTE
    if (use_color && level != AV_LOG_INFO/8)
        SetConsoleTextAttribute(con, background | color[level]);
=======
static void colored_fputs(int level, int tint, const char *str)
{
    if (use_color < 0)
        check_color_terminal();

    switch (use_color) {
    case 1:
        set_color(level);
        break;
    case 2:
        set_color(level);
        if (tint)
            print_256color(tint);
        break;
    default:
        break;
    }
>>>>>>> 7763118c
    fputs(str, stderr);
    if (use_color && level != AV_LOG_INFO/8)
        SetConsoleTextAttribute(con, attr_orig);
#else
    if (use_color == 1 && level != AV_LOG_INFO/8) {
        fprintf(stderr,
                "\033[%d;3%dm%s\033[0m",
                (color[level] >> 4) & 15,
                color[level] & 15,
                str);
    } else if (use_color == 256 && level != AV_LOG_INFO/8) {
        fprintf(stderr,
                "\033[48;5;%dm\033[38;5;%dm%s\033[0m",
                (color[level] >> 16) & 0xff,
                (color[level] >> 8) & 0xff,
                str);
    } else
        fputs(str, stderr);
#endif

}

const char *av_default_item_name(void *ptr)
{
    return (*(AVClass **) ptr)->class_name;
}

AVClassCategory av_default_get_category(void *ptr)
{
    return (*(AVClass **) ptr)->category;
}

static void sanitize(uint8_t *line){
    while(*line){
        if(*line < 0x08 || (*line > 0x0D && *line < 0x20))
            *line='?';
        line++;
    }
}

static int get_category(void *ptr){
    AVClass *avc = *(AVClass **) ptr;
    if(    !avc
        || (avc->version&0xFF)<100
        ||  avc->version < (51 << 16 | 59 << 8)
        ||  avc->category >= AV_CLASS_CATEGORY_NB) return AV_CLASS_CATEGORY_NA + 16;

    if(avc->get_category)
        return avc->get_category(ptr) + 16;

    return avc->category + 16;
}

static void format_line(void *avcl, int level, const char *fmt, va_list vl,
                        AVBPrint part[3], int *print_prefix, int type[2])
{
    AVClass* avc = avcl ? *(AVClass **) avcl : NULL;
<<<<<<< HEAD
    av_bprint_init(part+0, 0, 1);
    av_bprint_init(part+1, 0, 1);
    av_bprint_init(part+2, 0, 65536);

    if(type) type[0] = type[1] = AV_CLASS_CATEGORY_NA + 16;
    if (*print_prefix && avc) {
=======
    int tint = av_clip(level >> 8, 0, 256);

    level &= 0xff;

    if (level > av_log_level)
        return;
    line[0] = 0;
    if (print_prefix && avc) {
>>>>>>> 7763118c
        if (avc->parent_log_context_offset) {
            AVClass** parent = *(AVClass ***) (((uint8_t *) avcl) +
                                   avc->parent_log_context_offset);
            if (parent && *parent) {
                av_bprintf(part+0, "[%s @ %p] ",
                         (*parent)->item_name(parent), parent);
                if(type) type[0] = get_category(parent);
            }
        }
        av_bprintf(part+1, "[%s @ %p] ",
                 avc->item_name(avcl), avcl);
        if(type) type[1] = get_category(avcl);
    }

    av_vbprintf(part+2, fmt, vl);

    if(*part[0].str || *part[1].str || *part[2].str) {
        char lastc = part[2].len && part[2].len <= part[2].size ? part[2].str[part[2].len - 1] : 0;
        *print_prefix = lastc == '\n' || lastc == '\r';
    }
}

void av_log_format_line(void *ptr, int level, const char *fmt, va_list vl,
                        char *line, int line_size, int *print_prefix)
{
    AVBPrint part[3];
    format_line(ptr, level, fmt, vl, part, print_prefix, NULL);
    snprintf(line, line_size, "%s%s%s", part[0].str, part[1].str, part[2].str);
    av_bprint_finalize(part+2, NULL);
}

void av_log_default_callback(void* ptr, int level, const char* fmt, va_list vl)
{
    static int print_prefix = 1;
    static int count;
    static char prev[LINE_SZ];
    AVBPrint part[3];
    char line[LINE_SZ];
    static int is_atty;
    int type[2];

    if (level > av_log_level)
        return;
#if HAVE_PTHREADS
    pthread_mutex_lock(&mutex);
#endif

    format_line(ptr, level, fmt, vl, part, &print_prefix, type);
    snprintf(line, sizeof(line), "%s%s%s", part[0].str, part[1].str, part[2].str);

#if HAVE_ISATTY
    if (!is_atty)
        is_atty = isatty(2) ? 1 : -1;
#endif

    if (print_prefix && (flags & AV_LOG_SKIP_REPEATED) && !strcmp(line, prev) &&
        *line && line[strlen(line) - 1] != '\r'){
        count++;
        if (is_atty == 1)
            fprintf(stderr, "    Last message repeated %d times\r", count);
        goto end;
    }
    if (count > 0) {
        fprintf(stderr, "    Last message repeated %d times\n", count);
        count = 0;
    }
<<<<<<< HEAD
    strcpy(prev, line);
    sanitize(part[0].str);
    colored_fputs(type[0], part[0].str);
    sanitize(part[1].str);
    colored_fputs(type[1], part[1].str);
    sanitize(part[2].str);
    colored_fputs(av_clip(level >> 3, 0, 6), part[2].str);
end:
    av_bprint_finalize(part+2, NULL);
#if HAVE_PTHREADS
    pthread_mutex_unlock(&mutex);
#endif
=======
    colored_fputs(av_clip(level >> 3, 0, 6), tint, line);
    av_strlcpy(prev, line, sizeof line);
>>>>>>> 7763118c
}

static void (*av_log_callback)(void*, int, const char*, va_list) =
    av_log_default_callback;

void av_log(void* avcl, int level, const char *fmt, ...)
{
    AVClass* avc = avcl ? *(AVClass **) avcl : NULL;
    va_list vl;
    va_start(vl, fmt);
    if (avc && avc->version >= (50 << 16 | 15 << 8 | 2) &&
        avc->log_level_offset_offset && level >= AV_LOG_FATAL)
        level += *(int *) (((uint8_t *) avcl) + avc->log_level_offset_offset);
    av_vlog(avcl, level, fmt, vl);
    va_end(vl);
}

void av_vlog(void* avcl, int level, const char *fmt, va_list vl)
{
    void (*log_callback)(void*, int, const char*, va_list) = av_log_callback;
    if (log_callback)
        log_callback(avcl, level, fmt, vl);
}

int av_log_get_level(void)
{
    return av_log_level;
}

void av_log_set_level(int level)
{
    av_log_level = level;
}

void av_log_set_flags(int arg)
{
    flags = arg;
}

void av_log_set_callback(void (*callback)(void*, int, const char*, va_list))
{
    av_log_callback = callback;
}

static void missing_feature_sample(int sample, void *avc, const char *msg,
                                   va_list argument_list)
{
    av_vlog(avc, AV_LOG_WARNING, msg, argument_list);
    av_log(avc, AV_LOG_WARNING, " is not implemented. Update your FFmpeg "
           "version to the newest one from Git. If the problem still "
           "occurs, it means that your file has a feature which has not "
           "been implemented.\n");
    if (sample)
        av_log(avc, AV_LOG_WARNING, "If you want to help, upload a sample "
               "of this file to ftp://upload.ffmpeg.org/MPlayer/incoming/ "
               "and contact the ffmpeg-devel mailing list.\n");
}

void avpriv_request_sample(void *avc, const char *msg, ...)
{
    va_list argument_list;

    va_start(argument_list, msg);
    missing_feature_sample(1, avc, msg, argument_list);
    va_end(argument_list);
}

void avpriv_report_missing_feature(void *avc, const char *msg, ...)
{
    va_list argument_list;

    va_start(argument_list, msg);
    missing_feature_sample(0, avc, msg, argument_list);
    va_end(argument_list);
}<|MERGE_RESOLUTION|>--- conflicted
+++ resolved
@@ -82,7 +82,6 @@
 static int16_t background, attr_orig;
 static HANDLE con;
 #else
-<<<<<<< HEAD
 
 static const uint32_t color[16 + AV_CLASS_CATEGORY_NB] = {
     [AV_LOG_PANIC  /8] =  52 << 16 | 196 << 8 | 0x41,
@@ -111,12 +110,6 @@
     [16+AV_CLASS_CATEGORY_DEVICE_INPUT        ] = 207 << 8 | 0x05,
 };
 
-=======
-static const uint8_t color[] = { 0x41, 0x41, 0x11, 0x03, 9, 0x02, 0x06 };
-#define set_color(x)  fprintf(stderr, "\033[%d;3%dm", color[x] >> 4, color[x]&15)
-#define print_256color(x) fprintf(stderr, "\033[38;5;%dm", x)
-#define reset_color() fprintf(stderr, "\033[0m")
->>>>>>> 7763118c
 #endif
 static int use_color = -1;
 
@@ -133,25 +126,19 @@
         background = attr_orig & 0xF0;
     }
 #elif HAVE_ISATTY
-<<<<<<< HEAD
-    use_color = !getenv("NO_COLOR") && !getenv("AV_LOG_FORCE_NOCOLOR") &&
-                (getenv("TERM") && isatty(2) || getenv("AV_LOG_FORCE_COLOR"));
-    if (getenv("AV_LOG_FORCE_256COLOR"))
-        use_color *= 256;
-=======
     char *term = getenv("TERM");
     use_color = !getenv("NO_COLOR") && !getenv("AV_LOG_FORCE_NOCOLOR") &&
                 (getenv("TERM") && isatty(2) || getenv("AV_LOG_FORCE_COLOR"));
-    use_color += !!strstr(term, "256color") ;
->>>>>>> 7763118c
+    if (   getenv("AV_LOG_FORCE_256COLOR")
+        || strstr(term, "256color"));
+        use_color *= 256;
 #else
     use_color = getenv("AV_LOG_FORCE_COLOR") && !getenv("NO_COLOR") &&
                !getenv("AV_LOG_FORCE_NOCOLOR");
 #endif
 }
 
-<<<<<<< HEAD
-static void colored_fputs(int level, const char *str)
+static void colored_fputs(int level, int tint, const char *str)
 {
     if (!*str)
         return;
@@ -162,25 +149,6 @@
 #if HAVE_SETCONSOLETEXTATTRIBUTE
     if (use_color && level != AV_LOG_INFO/8)
         SetConsoleTextAttribute(con, background | color[level]);
-=======
-static void colored_fputs(int level, int tint, const char *str)
-{
-    if (use_color < 0)
-        check_color_terminal();
-
-    switch (use_color) {
-    case 1:
-        set_color(level);
-        break;
-    case 2:
-        set_color(level);
-        if (tint)
-            print_256color(tint);
-        break;
-    default:
-        break;
-    }
->>>>>>> 7763118c
     fputs(str, stderr);
     if (use_color && level != AV_LOG_INFO/8)
         SetConsoleTextAttribute(con, attr_orig);
@@ -191,6 +159,12 @@
                 (color[level] >> 4) & 15,
                 color[level] & 15,
                 str);
+    } else if (tint && use_color == 256) {
+        fprintf(stderr,
+                "\033[48;5;%dm\033[38;5;%dm%s\033[0m",
+                (color[level] >> 16) & 0xff,
+                tint,
+                str);
     } else if (use_color == 256 && level != AV_LOG_INFO/8) {
         fprintf(stderr,
                 "\033[48;5;%dm\033[38;5;%dm%s\033[0m",
@@ -238,23 +212,12 @@
                         AVBPrint part[3], int *print_prefix, int type[2])
 {
     AVClass* avc = avcl ? *(AVClass **) avcl : NULL;
-<<<<<<< HEAD
     av_bprint_init(part+0, 0, 1);
     av_bprint_init(part+1, 0, 1);
     av_bprint_init(part+2, 0, 65536);
 
     if(type) type[0] = type[1] = AV_CLASS_CATEGORY_NA + 16;
     if (*print_prefix && avc) {
-=======
-    int tint = av_clip(level >> 8, 0, 256);
-
-    level &= 0xff;
-
-    if (level > av_log_level)
-        return;
-    line[0] = 0;
-    if (print_prefix && avc) {
->>>>>>> 7763118c
         if (avc->parent_log_context_offset) {
             AVClass** parent = *(AVClass ***) (((uint8_t *) avcl) +
                                    avc->parent_log_context_offset);
@@ -295,6 +258,10 @@
     char line[LINE_SZ];
     static int is_atty;
     int type[2];
+    int tint = av_clip(level >> 8, 0, 256);
+
+    level &= 0xff;
+
 
     if (level > av_log_level)
         return;
@@ -321,23 +288,18 @@
         fprintf(stderr, "    Last message repeated %d times\n", count);
         count = 0;
     }
-<<<<<<< HEAD
     strcpy(prev, line);
     sanitize(part[0].str);
-    colored_fputs(type[0], part[0].str);
+    colored_fputs(type[0], 0, part[0].str);
     sanitize(part[1].str);
-    colored_fputs(type[1], part[1].str);
+    colored_fputs(type[1], 0, part[1].str);
     sanitize(part[2].str);
-    colored_fputs(av_clip(level >> 3, 0, 6), part[2].str);
+    colored_fputs(av_clip(level >> 3, 0, 6), tint, part[2].str);
 end:
     av_bprint_finalize(part+2, NULL);
 #if HAVE_PTHREADS
     pthread_mutex_unlock(&mutex);
 #endif
-=======
-    colored_fputs(av_clip(level >> 3, 0, 6), tint, line);
-    av_strlcpy(prev, line, sizeof line);
->>>>>>> 7763118c
 }
 
 static void (*av_log_callback)(void*, int, const char*, va_list) =
