/*
 * Copyright (c) 2002 A'rpi
 * This file is part of FFmpeg.
 *
 * FFmpeg is free software; you can redistribute it and/or modify
 * it under the terms of the GNU General Public License as published by
 * the Free Software Foundation; either version 2 of the License, or
 * (at your option) any later version.
 *
 * FFmpeg is distributed in the hope that it will be useful,
 * but WITHOUT ANY WARRANTY; without even the implied warranty of
 * MERCHANTABILITY or FITNESS FOR A PARTICULAR PURPOSE.  See the
 * GNU General Public License for more details.
 *
 * You should have received a copy of the GNU General Public License along
 * with FFmpeg; if not, write to the Free Software Foundation, Inc.,
 * 51 Franklin Street, Fifth Floor, Boston, MA 02110-1301 USA.
 */

/**
 * @file
 * border detection filter
 * Ported from MPlayer libmpcodecs/vf_cropdetect.c.
 */

#include "libavutil/imgutils.h"
#include "libavutil/internal.h"
#include "libavutil/opt.h"
<<<<<<< HEAD
=======

>>>>>>> 460e7b4f
#include "avfilter.h"
#include "formats.h"
#include "internal.h"
#include "video.h"

typedef struct {
    const AVClass *class;
    int x1, y1, x2, y2;
    int limit;
    int round;
    int reset_count;
    int frame_nb;
    int max_pixsteps[4];
} CropDetectContext;

#define OFFSET(x) offsetof(CropDetectContext, x)
#define FLAGS AV_OPT_FLAG_VIDEO_PARAM|AV_OPT_FLAG_FILTERING_PARAM

static const AVOption cropdetect_options[] = {
    { "limit", "set black threshold", OFFSET(limit), AV_OPT_TYPE_INT, {.i64=24}, 0, 255, FLAGS },
    { "round", "set width/height round value", OFFSET(round), AV_OPT_TYPE_INT, {.i64=16}, 0, INT_MAX, FLAGS },
    { "reset_count", "set after how many frames to reset detected info",  OFFSET(reset_count), AV_OPT_TYPE_INT, {.i64=0}, 0, INT_MAX, FLAGS },
    { NULL }
};

AVFILTER_DEFINE_CLASS(cropdetect);

static int query_formats(AVFilterContext *ctx)
{
    static const enum AVPixelFormat pix_fmts[] = {
        AV_PIX_FMT_YUV420P, AV_PIX_FMT_YUVJ420P,
        AV_PIX_FMT_YUV422P, AV_PIX_FMT_YUVJ422P,
        AV_PIX_FMT_YUV444P, AV_PIX_FMT_YUVJ444P,
        AV_PIX_FMT_YUV411P, AV_PIX_FMT_GRAY8,
        AV_PIX_FMT_NV12,    AV_PIX_FMT_NV21,
        AV_PIX_FMT_NONE
    };

    ff_set_common_formats(ctx, ff_make_format_list(pix_fmts));
    return 0;
}

static int checkline(void *ctx, const unsigned char *src, int stride, int len, int bpp)
{
    int total = 0;
    int div = len;

    switch (bpp) {
    case 1:
        while (--len >= 0) {
            total += src[0];
            src += stride;
        }
        break;
    case 3:
    case 4:
        while (--len >= 0) {
            total += src[0] + src[1] + src[2];
            src += stride;
        }
        div *= 3;
        break;
    }
    total /= div;

    av_log(ctx, AV_LOG_DEBUG, "total:%d\n", total);
    return total;
}

static av_cold int init(AVFilterContext *ctx, const char *args)
{
    CropDetectContext *cd = ctx->priv;

    cd->frame_nb = -2;
<<<<<<< HEAD
=======

>>>>>>> 460e7b4f
    av_log(ctx, AV_LOG_VERBOSE, "limit:%d round:%d reset_count:%d\n",
           cd->limit, cd->round, cd->reset_count);

    return 0;
}

static int config_input(AVFilterLink *inlink)
{
    AVFilterContext *ctx = inlink->dst;
    CropDetectContext *cd = ctx->priv;

    av_image_fill_max_pixsteps(cd->max_pixsteps, NULL,
                               av_pix_fmt_desc_get(inlink->format));

    cd->x1 = inlink->w - 1;
    cd->y1 = inlink->h - 1;
    cd->x2 = 0;
    cd->y2 = 0;

    return 0;
}

static int filter_frame(AVFilterLink *inlink, AVFrame *frame)
{
    AVFilterContext *ctx = inlink->dst;
    CropDetectContext *cd = ctx->priv;
    int bpp = cd->max_pixsteps[0];
    int w, h, x, y, shrink_by;

    // ignore first 2 frames - they may be empty
    if (++cd->frame_nb > 0) {
        // Reset the crop area every reset_count frames, if reset_count is > 0
        if (cd->reset_count > 0 && cd->frame_nb > cd->reset_count) {
            cd->x1 = frame->width  - 1;
            cd->y1 = frame->height - 1;
            cd->x2 = 0;
            cd->y2 = 0;
            cd->frame_nb = 1;
        }

        for (y = 0; y < cd->y1; y++) {
            if (checkline(ctx, frame->data[0] + frame->linesize[0] * y, bpp, frame->width, bpp) > cd->limit) {
                cd->y1 = y;
                break;
            }
        }

        for (y = frame->height - 1; y > cd->y2; y--) {
            if (checkline(ctx, frame->data[0] + frame->linesize[0] * y, bpp, frame->width, bpp) > cd->limit) {
                cd->y2 = y;
                break;
            }
        }

        for (y = 0; y < cd->x1; y++) {
            if (checkline(ctx, frame->data[0] + bpp*y, frame->linesize[0], frame->height, bpp) > cd->limit) {
                cd->x1 = y;
                break;
            }
        }

        for (y = frame->width - 1; y > cd->x2; y--) {
            if (checkline(ctx, frame->data[0] + bpp*y, frame->linesize[0], frame->height, bpp) > cd->limit) {
                cd->x2 = y;
                break;
            }
        }

        // round x and y (up), important for yuv colorspaces
        // make sure they stay rounded!
        x = (cd->x1+1) & ~1;
        y = (cd->y1+1) & ~1;

        w = cd->x2 - x + 1;
        h = cd->y2 - y + 1;

        // w and h must be divisible by 2 as well because of yuv
        // colorspace problems.
        if (cd->round <= 1)
            cd->round = 16;
        if (cd->round % 2)
            cd->round *= 2;

        shrink_by = w % cd->round;
        w -= shrink_by;
        x += (shrink_by/2 + 1) & ~1;

        shrink_by = h % cd->round;
        h -= shrink_by;
        y += (shrink_by/2 + 1) & ~1;

        av_log(ctx, AV_LOG_INFO,
               "x1:%d x2:%d y1:%d y2:%d w:%d h:%d x:%d y:%d pts:%"PRId64" t:%f crop=%d:%d:%d:%d\n",
               cd->x1, cd->x2, cd->y1, cd->y2, w, h, x, y, frame->pts,
               frame->pts == AV_NOPTS_VALUE ? -1 : frame->pts * av_q2d(inlink->time_base),
               w, h, x, y);
    }

    return ff_filter_frame(inlink->dst->outputs[0], frame);
}

#define OFFSET(x) offsetof(CropDetectContext, x)
#define FLAGS AV_OPT_FLAG_VIDEO_PARAM
static const AVOption options[] = {
    { "limit", "Threshold below which the pixel is considered black", OFFSET(limit),       AV_OPT_TYPE_INT, { .i64 = 24 }, 0, INT_MAX, FLAGS },
    { "round", "Value by which the width/height should be divisible", OFFSET(round),       AV_OPT_TYPE_INT, { .i64 = 0  }, 0, INT_MAX, FLAGS },
    { "reset", "Recalculate the crop area after this many frames",    OFFSET(reset_count), AV_OPT_TYPE_INT, { .i64 = 0 },  0, INT_MAX, FLAGS },
    { NULL },
};

static const AVClass cropdetect_class = {
    .class_name = "cropdetect",
    .item_name  = av_default_item_name,
    .option     = options,
    .version    = LIBAVUTIL_VERSION_INT,
};

static const AVFilterPad avfilter_vf_cropdetect_inputs[] = {
    {
        .name             = "default",
        .type             = AVMEDIA_TYPE_VIDEO,
        .config_props     = config_input,
        .get_video_buffer = ff_null_get_video_buffer,
        .filter_frame     = filter_frame,
    },
    { NULL }
};

static const AVFilterPad avfilter_vf_cropdetect_outputs[] = {
    {
        .name = "default",
        .type = AVMEDIA_TYPE_VIDEO
    },
    { NULL }
};

static const char *const shorthand[] = { "limit", "round", "reset_count", NULL };

AVFilter avfilter_vf_cropdetect = {
    .name        = "cropdetect",
    .description = NULL_IF_CONFIG_SMALL("Auto-detect crop size."),

    .priv_size = sizeof(CropDetectContext),
    .priv_class = &cropdetect_class,
    .init      = init,
    .query_formats = query_formats,
    .inputs    = avfilter_vf_cropdetect_inputs,
    .outputs   = avfilter_vf_cropdetect_outputs,
    .priv_class = &cropdetect_class,
    .shorthand  = shorthand,
};<|MERGE_RESOLUTION|>--- conflicted
+++ resolved
@@ -26,10 +26,7 @@
 #include "libavutil/imgutils.h"
 #include "libavutil/internal.h"
 #include "libavutil/opt.h"
-<<<<<<< HEAD
-=======
-
->>>>>>> 460e7b4f
+
 #include "avfilter.h"
 #include "formats.h"
 #include "internal.h"
@@ -45,18 +42,6 @@
     int max_pixsteps[4];
 } CropDetectContext;
 
-#define OFFSET(x) offsetof(CropDetectContext, x)
-#define FLAGS AV_OPT_FLAG_VIDEO_PARAM|AV_OPT_FLAG_FILTERING_PARAM
-
-static const AVOption cropdetect_options[] = {
-    { "limit", "set black threshold", OFFSET(limit), AV_OPT_TYPE_INT, {.i64=24}, 0, 255, FLAGS },
-    { "round", "set width/height round value", OFFSET(round), AV_OPT_TYPE_INT, {.i64=16}, 0, INT_MAX, FLAGS },
-    { "reset_count", "set after how many frames to reset detected info",  OFFSET(reset_count), AV_OPT_TYPE_INT, {.i64=0}, 0, INT_MAX, FLAGS },
-    { NULL }
-};
-
-AVFILTER_DEFINE_CLASS(cropdetect);
-
 static int query_formats(AVFilterContext *ctx)
 {
     static const enum AVPixelFormat pix_fmts[] = {
@@ -104,10 +89,7 @@
     CropDetectContext *cd = ctx->priv;
 
     cd->frame_nb = -2;
-<<<<<<< HEAD
-=======
-
->>>>>>> 460e7b4f
+
     av_log(ctx, AV_LOG_VERBOSE, "limit:%d round:%d reset_count:%d\n",
            cd->limit, cd->round, cd->reset_count);
 
@@ -210,20 +192,17 @@
 }
 
 #define OFFSET(x) offsetof(CropDetectContext, x)
-#define FLAGS AV_OPT_FLAG_VIDEO_PARAM
-static const AVOption options[] = {
-    { "limit", "Threshold below which the pixel is considered black", OFFSET(limit),       AV_OPT_TYPE_INT, { .i64 = 24 }, 0, INT_MAX, FLAGS },
-    { "round", "Value by which the width/height should be divisible", OFFSET(round),       AV_OPT_TYPE_INT, { .i64 = 0  }, 0, INT_MAX, FLAGS },
+#define FLAGS AV_OPT_FLAG_VIDEO_PARAM|AV_OPT_FLAG_FILTERING_PARAM
+
+static const AVOption cropdetect_options[] = {
+    { "limit", "Threshold below which the pixel is considered black", OFFSET(limit),       AV_OPT_TYPE_INT, { .i64 = 24 }, 0, 255, FLAGS },
+    { "round", "Value by which the width/height should be divisible", OFFSET(round),       AV_OPT_TYPE_INT, { .i64 = 16 }, 0, INT_MAX, FLAGS },
     { "reset", "Recalculate the crop area after this many frames",    OFFSET(reset_count), AV_OPT_TYPE_INT, { .i64 = 0 },  0, INT_MAX, FLAGS },
+    { "reset_count", "Recalculate the crop area after this many frames",OFFSET(reset_count),AV_OPT_TYPE_INT,{ .i64 = 0 },  0, INT_MAX, FLAGS },
     { NULL },
 };
 
-static const AVClass cropdetect_class = {
-    .class_name = "cropdetect",
-    .item_name  = av_default_item_name,
-    .option     = options,
-    .version    = LIBAVUTIL_VERSION_INT,
-};
+AVFILTER_DEFINE_CLASS(cropdetect);
 
 static const AVFilterPad avfilter_vf_cropdetect_inputs[] = {
     {
@@ -244,8 +223,6 @@
     { NULL }
 };
 
-static const char *const shorthand[] = { "limit", "round", "reset_count", NULL };
-
 AVFilter avfilter_vf_cropdetect = {
     .name        = "cropdetect",
     .description = NULL_IF_CONFIG_SMALL("Auto-detect crop size."),
@@ -256,6 +233,4 @@
     .query_formats = query_formats,
     .inputs    = avfilter_vf_cropdetect_inputs,
     .outputs   = avfilter_vf_cropdetect_outputs,
-    .priv_class = &cropdetect_class,
-    .shorthand  = shorthand,
 };