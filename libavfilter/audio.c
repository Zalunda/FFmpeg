/*
 * Copyright (c) Stefano Sabatini | stefasab at gmail.com
 * Copyright (c) S.N. Hemanth Meenakshisundaram | smeenaks at ucsd.edu
 *
 * This file is part of FFmpeg.
 *
 * FFmpeg is free software; you can redistribute it and/or
 * modify it under the terms of the GNU Lesser General Public
 * License as published by the Free Software Foundation; either
 * version 2.1 of the License, or (at your option) any later version.
 *
 * FFmpeg is distributed in the hope that it will be useful,
 * but WITHOUT ANY WARRANTY; without even the implied warranty of
 * MERCHANTABILITY or FITNESS FOR A PARTICULAR PURPOSE.  See the GNU
 * Lesser General Public License for more details.
 *
 * You should have received a copy of the GNU Lesser General Public
 * License along with FFmpeg; if not, write to the Free Software
 * Foundation, Inc., 51 Franklin Street, Fifth Floor, Boston, MA 02110-1301 USA
 */

#include "libavutil/avassert.h"
#include "libavutil/channel_layout.h"
#include "libavutil/common.h"
#include "libavcodec/avcodec.h"

#include "audio.h"
#include "avfilter.h"
#include "internal.h"

#if FF_API_AVFILTERBUFFER
FF_DISABLE_DEPRECATION_WARNINGS
int avfilter_ref_get_channels(AVFilterBufferRef *ref)
{
    return ref->audio ? ref->audio->channels : 0;
}
FF_ENABLE_DEPRECATION_WARNINGS
#endif

AVFrame *ff_null_get_audio_buffer(AVFilterLink *link, int nb_samples)
{
    return ff_get_audio_buffer(link->dst->outputs[0], nb_samples);
}

AVFrame *ff_default_get_audio_buffer(AVFilterLink *link, int nb_samples)
{
    AVFrame *frame = av_frame_alloc();
    int channels = link->channels;
    int ret;

    av_assert0(channels == av_get_channel_layout_nb_channels(link->channel_layout) || !av_get_channel_layout_nb_channels(link->channel_layout));

    if (!frame)
        return NULL;

    frame->nb_samples     = nb_samples;
    frame->format         = link->format;
    av_frame_set_channels(frame, link->channels);
    frame->channel_layout = link->channel_layout;
    frame->sample_rate    = link->sample_rate;
    ret = av_frame_get_buffer(frame, 0);
    if (ret < 0) {
        av_frame_free(&frame);
        return NULL;
    }

    av_samples_set_silence(frame->extended_data, 0, nb_samples, channels,
                           link->format);


    return frame;
}

AVFrame *ff_get_audio_buffer(AVFilterLink *link, int nb_samples)
{
    AVFrame *ret = NULL;

    if (link->dstpad->get_audio_buffer)
        ret = link->dstpad->get_audio_buffer(link, nb_samples);

    if (!ret)
        ret = ff_default_get_audio_buffer(link, nb_samples);

    return ret;
<<<<<<< HEAD
}

#if FF_API_AVFILTERBUFFER
FF_DISABLE_DEPRECATION_WARNINGS
AVFilterBufferRef* avfilter_get_audio_buffer_ref_from_arrays_channels(uint8_t **data,
                                                                      int linesize,int perms,
                                                                      int nb_samples,
                                                                      enum AVSampleFormat sample_fmt,
                                                                      int channels,
                                                                      uint64_t channel_layout)
{
    int planes;
    AVFilterBuffer    *samples    = av_mallocz(sizeof(*samples));
    AVFilterBufferRef *samplesref = av_mallocz(sizeof(*samplesref));

    if (!samples || !samplesref)
        goto fail;

    av_assert0(channels);
    av_assert0(channel_layout == 0 ||
               channels == av_get_channel_layout_nb_channels(channel_layout));

    samplesref->buf         = samples;
    samplesref->buf->free   = ff_avfilter_default_free_buffer;
    if (!(samplesref->audio = av_mallocz(sizeof(*samplesref->audio))))
        goto fail;

    samplesref->audio->nb_samples     = nb_samples;
    samplesref->audio->channel_layout = channel_layout;
    samplesref->audio->channels       = channels;

    planes = av_sample_fmt_is_planar(sample_fmt) ? channels : 1;

    /* make sure the buffer gets read permission or it's useless for output */
    samplesref->perms = perms | AV_PERM_READ;

    samples->refcount  = 1;
    samplesref->type   = AVMEDIA_TYPE_AUDIO;
    samplesref->format = sample_fmt;

    memcpy(samples->data, data,
           FFMIN(FF_ARRAY_ELEMS(samples->data), planes)*sizeof(samples->data[0]));
    memcpy(samplesref->data, samples->data, sizeof(samples->data));

    samples->linesize[0] = samplesref->linesize[0] = linesize;

    if (planes > FF_ARRAY_ELEMS(samples->data)) {
        samples->   extended_data = av_mallocz_array(sizeof(*samples->extended_data),
                                               planes);
        samplesref->extended_data = av_mallocz_array(sizeof(*samplesref->extended_data),
                                               planes);

        if (!samples->extended_data || !samplesref->extended_data)
            goto fail;

        memcpy(samples->   extended_data, data, sizeof(*data)*planes);
        memcpy(samplesref->extended_data, data, sizeof(*data)*planes);
    } else {
        samples->extended_data    = samples->data;
        samplesref->extended_data = samplesref->data;
    }

    samplesref->pts = AV_NOPTS_VALUE;

    return samplesref;

fail:
    if (samples && samples->extended_data != samples->data)
        av_freep(&samples->extended_data);
    if (samplesref) {
        av_freep(&samplesref->audio);
        if (samplesref->extended_data != samplesref->data)
            av_freep(&samplesref->extended_data);
    }
    av_freep(&samplesref);
    av_freep(&samples);
    return NULL;
}

AVFilterBufferRef* avfilter_get_audio_buffer_ref_from_arrays(uint8_t **data,
                                                             int linesize,int perms,
                                                             int nb_samples,
                                                             enum AVSampleFormat sample_fmt,
                                                             uint64_t channel_layout)
{
    int channels = av_get_channel_layout_nb_channels(channel_layout);
    return avfilter_get_audio_buffer_ref_from_arrays_channels(data, linesize, perms,
                                                              nb_samples, sample_fmt,
                                                              channels, channel_layout);
}
FF_ENABLE_DEPRECATION_WARNINGS
#endif
=======
}
>>>>>>> f6974fe6
<|MERGE_RESOLUTION|>--- conflicted
+++ resolved
@@ -27,15 +27,6 @@
 #include "audio.h"
 #include "avfilter.h"
 #include "internal.h"
-
-#if FF_API_AVFILTERBUFFER
-FF_DISABLE_DEPRECATION_WARNINGS
-int avfilter_ref_get_channels(AVFilterBufferRef *ref)
-{
-    return ref->audio ? ref->audio->channels : 0;
-}
-FF_ENABLE_DEPRECATION_WARNINGS
-#endif
 
 AVFrame *ff_null_get_audio_buffer(AVFilterLink *link, int nb_samples)
 {
@@ -82,99 +73,4 @@
         ret = ff_default_get_audio_buffer(link, nb_samples);
 
     return ret;
-<<<<<<< HEAD
-}
-
-#if FF_API_AVFILTERBUFFER
-FF_DISABLE_DEPRECATION_WARNINGS
-AVFilterBufferRef* avfilter_get_audio_buffer_ref_from_arrays_channels(uint8_t **data,
-                                                                      int linesize,int perms,
-                                                                      int nb_samples,
-                                                                      enum AVSampleFormat sample_fmt,
-                                                                      int channels,
-                                                                      uint64_t channel_layout)
-{
-    int planes;
-    AVFilterBuffer    *samples    = av_mallocz(sizeof(*samples));
-    AVFilterBufferRef *samplesref = av_mallocz(sizeof(*samplesref));
-
-    if (!samples || !samplesref)
-        goto fail;
-
-    av_assert0(channels);
-    av_assert0(channel_layout == 0 ||
-               channels == av_get_channel_layout_nb_channels(channel_layout));
-
-    samplesref->buf         = samples;
-    samplesref->buf->free   = ff_avfilter_default_free_buffer;
-    if (!(samplesref->audio = av_mallocz(sizeof(*samplesref->audio))))
-        goto fail;
-
-    samplesref->audio->nb_samples     = nb_samples;
-    samplesref->audio->channel_layout = channel_layout;
-    samplesref->audio->channels       = channels;
-
-    planes = av_sample_fmt_is_planar(sample_fmt) ? channels : 1;
-
-    /* make sure the buffer gets read permission or it's useless for output */
-    samplesref->perms = perms | AV_PERM_READ;
-
-    samples->refcount  = 1;
-    samplesref->type   = AVMEDIA_TYPE_AUDIO;
-    samplesref->format = sample_fmt;
-
-    memcpy(samples->data, data,
-           FFMIN(FF_ARRAY_ELEMS(samples->data), planes)*sizeof(samples->data[0]));
-    memcpy(samplesref->data, samples->data, sizeof(samples->data));
-
-    samples->linesize[0] = samplesref->linesize[0] = linesize;
-
-    if (planes > FF_ARRAY_ELEMS(samples->data)) {
-        samples->   extended_data = av_mallocz_array(sizeof(*samples->extended_data),
-                                               planes);
-        samplesref->extended_data = av_mallocz_array(sizeof(*samplesref->extended_data),
-                                               planes);
-
-        if (!samples->extended_data || !samplesref->extended_data)
-            goto fail;
-
-        memcpy(samples->   extended_data, data, sizeof(*data)*planes);
-        memcpy(samplesref->extended_data, data, sizeof(*data)*planes);
-    } else {
-        samples->extended_data    = samples->data;
-        samplesref->extended_data = samplesref->data;
-    }
-
-    samplesref->pts = AV_NOPTS_VALUE;
-
-    return samplesref;
-
-fail:
-    if (samples && samples->extended_data != samples->data)
-        av_freep(&samples->extended_data);
-    if (samplesref) {
-        av_freep(&samplesref->audio);
-        if (samplesref->extended_data != samplesref->data)
-            av_freep(&samplesref->extended_data);
-    }
-    av_freep(&samplesref);
-    av_freep(&samples);
-    return NULL;
-}
-
-AVFilterBufferRef* avfilter_get_audio_buffer_ref_from_arrays(uint8_t **data,
-                                                             int linesize,int perms,
-                                                             int nb_samples,
-                                                             enum AVSampleFormat sample_fmt,
-                                                             uint64_t channel_layout)
-{
-    int channels = av_get_channel_layout_nb_channels(channel_layout);
-    return avfilter_get_audio_buffer_ref_from_arrays_channels(data, linesize, perms,
-                                                              nb_samples, sample_fmt,
-                                                              channels, channel_layout);
-}
-FF_ENABLE_DEPRECATION_WARNINGS
-#endif
-=======
-}
->>>>>>> f6974fe6
+}