--- conflicted
+++ resolved
@@ -36,8 +36,7 @@
 #include "buffersink.h"
 #include "internal.h"
 
-<<<<<<< HEAD
-typedef struct {
+typedef struct BufferSinkContext {
     const AVClass *class;
     AVFifoBuffer *fifo;                      ///< FIFO buffer of video frame references
     unsigned warning_limit;
@@ -58,10 +57,6 @@
     int sample_rates_size;
 
     /* only used for compat API */
-=======
-typedef struct BufferSinkContext {
-    AVFrame *cur_frame;          ///< last frame delivered on the sink
->>>>>>> 58400ac1
     AVAudioFifo *audio_fifo;     ///< FIFO for audio samples
     int64_t next_pts;            ///< interpolating audio pts
 } BufferSinkContext;
