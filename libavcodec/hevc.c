/*
 * HEVC video Decoder
 *
 * Copyright (C) 2012 - 2013 Guillaume Martres
 * Copyright (C) 2012 - 2013 Mickael Raulet
 * Copyright (C) 2012 - 2013 Gildas Cocherel
 * Copyright (C) 2012 - 2013 Wassim Hamidouche
 *
 * This file is part of FFmpeg.
 *
 * FFmpeg is free software; you can redistribute it and/or
 * modify it under the terms of the GNU Lesser General Public
 * License as published by the Free Software Foundation; either
 * version 2.1 of the License, or (at your option) any later version.
 *
 * FFmpeg is distributed in the hope that it will be useful,
 * but WITHOUT ANY WARRANTY; without even the implied warranty of
 * MERCHANTABILITY or FITNESS FOR A PARTICULAR PURPOSE.  See the GNU
 * Lesser General Public License for more details.
 *
 * You should have received a copy of the GNU Lesser General Public
 * License along with FFmpeg; if not, write to the Free Software
 * Foundation, Inc., 51 Franklin Street, Fifth Floor, Boston, MA 02110-1301 USA
 */

#include "libavutil/atomic.h"
#include "libavutil/attributes.h"
#include "libavutil/common.h"
#include "libavutil/display.h"
#include "libavutil/internal.h"
#include "libavutil/mastering_display_metadata.h"
#include "libavutil/md5.h"
#include "libavutil/opt.h"
#include "libavutil/pixdesc.h"
#include "libavutil/stereo3d.h"

#include "bswapdsp.h"
#include "bytestream.h"
#include "cabac_functions.h"
#include "golomb.h"
#include "hevc.h"
#include "profiles.h"

const uint8_t ff_hevc_pel_weight[65] = { [2] = 0, [4] = 1, [6] = 2, [8] = 3, [12] = 4, [16] = 5, [24] = 6, [32] = 7, [48] = 8, [64] = 9 };

/**
 * NOTE: Each function hls_foo correspond to the function foo in the
 * specification (HLS stands for High Level Syntax).
 */

/**
 * Section 5.7
 */

/* free everything allocated  by pic_arrays_init() */
static void pic_arrays_free(HEVCContext *s)
{
    av_freep(&s->sao);
    av_freep(&s->deblock);

    av_freep(&s->skip_flag);
    av_freep(&s->tab_ct_depth);

    av_freep(&s->tab_ipm);
    av_freep(&s->cbf_luma);
    av_freep(&s->is_pcm);

    av_freep(&s->qp_y_tab);
    av_freep(&s->tab_slice_address);
    av_freep(&s->filter_slice_edges);

    av_freep(&s->horizontal_bs);
    av_freep(&s->vertical_bs);

    av_freep(&s->sh.entry_point_offset);
    av_freep(&s->sh.size);
    av_freep(&s->sh.offset);

    av_buffer_pool_uninit(&s->tab_mvf_pool);
    av_buffer_pool_uninit(&s->rpl_tab_pool);
}

/* allocate arrays that depend on frame dimensions */
static int pic_arrays_init(HEVCContext *s, const HEVCSPS *sps)
{
    int log2_min_cb_size = sps->log2_min_cb_size;
    int width            = sps->width;
    int height           = sps->height;
    int pic_size_in_ctb  = ((width  >> log2_min_cb_size) + 1) *
                           ((height >> log2_min_cb_size) + 1);
    int ctb_count        = sps->ctb_width * sps->ctb_height;
    int min_pu_size      = sps->min_pu_width * sps->min_pu_height;

    s->bs_width  = (width  >> 2) + 1;
    s->bs_height = (height >> 2) + 1;

    s->sao           = av_mallocz_array(ctb_count, sizeof(*s->sao));
    s->deblock       = av_mallocz_array(ctb_count, sizeof(*s->deblock));
    if (!s->sao || !s->deblock)
        goto fail;

    s->skip_flag    = av_malloc_array(sps->min_cb_height, sps->min_cb_width);
    s->tab_ct_depth = av_malloc_array(sps->min_cb_height, sps->min_cb_width);
    if (!s->skip_flag || !s->tab_ct_depth)
        goto fail;

    s->cbf_luma = av_malloc_array(sps->min_tb_width, sps->min_tb_height);
    s->tab_ipm  = av_mallocz(min_pu_size);
    s->is_pcm   = av_malloc_array(sps->min_pu_width + 1, sps->min_pu_height + 1);
    if (!s->tab_ipm || !s->cbf_luma || !s->is_pcm)
        goto fail;

    s->filter_slice_edges = av_mallocz(ctb_count);
    s->tab_slice_address  = av_malloc_array(pic_size_in_ctb,
                                      sizeof(*s->tab_slice_address));
    s->qp_y_tab           = av_malloc_array(pic_size_in_ctb,
                                      sizeof(*s->qp_y_tab));
    if (!s->qp_y_tab || !s->filter_slice_edges || !s->tab_slice_address)
        goto fail;

    s->horizontal_bs = av_mallocz_array(s->bs_width, s->bs_height);
    s->vertical_bs   = av_mallocz_array(s->bs_width, s->bs_height);
    if (!s->horizontal_bs || !s->vertical_bs)
        goto fail;

    s->tab_mvf_pool = av_buffer_pool_init(min_pu_size * sizeof(MvField),
                                          av_buffer_allocz);
    s->rpl_tab_pool = av_buffer_pool_init(ctb_count * sizeof(RefPicListTab),
                                          av_buffer_allocz);
    if (!s->tab_mvf_pool || !s->rpl_tab_pool)
        goto fail;

    return 0;

fail:
    pic_arrays_free(s);
    return AVERROR(ENOMEM);
}

static void pred_weight_table(HEVCContext *s, GetBitContext *gb)
{
    int i = 0;
    int j = 0;
    uint8_t luma_weight_l0_flag[16];
    uint8_t chroma_weight_l0_flag[16];
    uint8_t luma_weight_l1_flag[16];
    uint8_t chroma_weight_l1_flag[16];
    int luma_log2_weight_denom;

    luma_log2_weight_denom = get_ue_golomb_long(gb);
    if (luma_log2_weight_denom < 0 || luma_log2_weight_denom > 7)
        av_log(s->avctx, AV_LOG_ERROR, "luma_log2_weight_denom %d is invalid\n", luma_log2_weight_denom);
    s->sh.luma_log2_weight_denom = av_clip_uintp2(luma_log2_weight_denom, 3);
    if (s->ps.sps->chroma_format_idc != 0) {
        int delta = get_se_golomb(gb);
        s->sh.chroma_log2_weight_denom = av_clip_uintp2(s->sh.luma_log2_weight_denom + delta, 3);
    }

    for (i = 0; i < s->sh.nb_refs[L0]; i++) {
        luma_weight_l0_flag[i] = get_bits1(gb);
        if (!luma_weight_l0_flag[i]) {
            s->sh.luma_weight_l0[i] = 1 << s->sh.luma_log2_weight_denom;
            s->sh.luma_offset_l0[i] = 0;
        }
    }
    if (s->ps.sps->chroma_format_idc != 0) {
        for (i = 0; i < s->sh.nb_refs[L0]; i++)
            chroma_weight_l0_flag[i] = get_bits1(gb);
    } else {
        for (i = 0; i < s->sh.nb_refs[L0]; i++)
            chroma_weight_l0_flag[i] = 0;
    }
    for (i = 0; i < s->sh.nb_refs[L0]; i++) {
        if (luma_weight_l0_flag[i]) {
            int delta_luma_weight_l0 = get_se_golomb(gb);
            s->sh.luma_weight_l0[i] = (1 << s->sh.luma_log2_weight_denom) + delta_luma_weight_l0;
            s->sh.luma_offset_l0[i] = get_se_golomb(gb);
        }
        if (chroma_weight_l0_flag[i]) {
            for (j = 0; j < 2; j++) {
                int delta_chroma_weight_l0 = get_se_golomb(gb);
                int delta_chroma_offset_l0 = get_se_golomb(gb);
                s->sh.chroma_weight_l0[i][j] = (1 << s->sh.chroma_log2_weight_denom) + delta_chroma_weight_l0;
                s->sh.chroma_offset_l0[i][j] = av_clip((delta_chroma_offset_l0 - ((128 * s->sh.chroma_weight_l0[i][j])
                                                                                    >> s->sh.chroma_log2_weight_denom) + 128), -128, 127);
            }
        } else {
            s->sh.chroma_weight_l0[i][0] = 1 << s->sh.chroma_log2_weight_denom;
            s->sh.chroma_offset_l0[i][0] = 0;
            s->sh.chroma_weight_l0[i][1] = 1 << s->sh.chroma_log2_weight_denom;
            s->sh.chroma_offset_l0[i][1] = 0;
        }
    }
    if (s->sh.slice_type == B_SLICE) {
        for (i = 0; i < s->sh.nb_refs[L1]; i++) {
            luma_weight_l1_flag[i] = get_bits1(gb);
            if (!luma_weight_l1_flag[i]) {
                s->sh.luma_weight_l1[i] = 1 << s->sh.luma_log2_weight_denom;
                s->sh.luma_offset_l1[i] = 0;
            }
        }
        if (s->ps.sps->chroma_format_idc != 0) {
            for (i = 0; i < s->sh.nb_refs[L1]; i++)
                chroma_weight_l1_flag[i] = get_bits1(gb);
        } else {
            for (i = 0; i < s->sh.nb_refs[L1]; i++)
                chroma_weight_l1_flag[i] = 0;
        }
        for (i = 0; i < s->sh.nb_refs[L1]; i++) {
            if (luma_weight_l1_flag[i]) {
                int delta_luma_weight_l1 = get_se_golomb(gb);
                s->sh.luma_weight_l1[i] = (1 << s->sh.luma_log2_weight_denom) + delta_luma_weight_l1;
                s->sh.luma_offset_l1[i] = get_se_golomb(gb);
            }
            if (chroma_weight_l1_flag[i]) {
                for (j = 0; j < 2; j++) {
                    int delta_chroma_weight_l1 = get_se_golomb(gb);
                    int delta_chroma_offset_l1 = get_se_golomb(gb);
                    s->sh.chroma_weight_l1[i][j] = (1 << s->sh.chroma_log2_weight_denom) + delta_chroma_weight_l1;
                    s->sh.chroma_offset_l1[i][j] = av_clip((delta_chroma_offset_l1 - ((128 * s->sh.chroma_weight_l1[i][j])
                                                                                        >> s->sh.chroma_log2_weight_denom) + 128), -128, 127);
                }
            } else {
                s->sh.chroma_weight_l1[i][0] = 1 << s->sh.chroma_log2_weight_denom;
                s->sh.chroma_offset_l1[i][0] = 0;
                s->sh.chroma_weight_l1[i][1] = 1 << s->sh.chroma_log2_weight_denom;
                s->sh.chroma_offset_l1[i][1] = 0;
            }
        }
    }
}

static int decode_lt_rps(HEVCContext *s, LongTermRPS *rps, GetBitContext *gb)
{
    const HEVCSPS *sps = s->ps.sps;
    int max_poc_lsb    = 1 << sps->log2_max_poc_lsb;
    int prev_delta_msb = 0;
    unsigned int nb_sps = 0, nb_sh;
    int i;

    rps->nb_refs = 0;
    if (!sps->long_term_ref_pics_present_flag)
        return 0;

    if (sps->num_long_term_ref_pics_sps > 0)
        nb_sps = get_ue_golomb_long(gb);
    nb_sh = get_ue_golomb_long(gb);

    if (nb_sh + (uint64_t)nb_sps > FF_ARRAY_ELEMS(rps->poc))
        return AVERROR_INVALIDDATA;

    rps->nb_refs = nb_sh + nb_sps;

    for (i = 0; i < rps->nb_refs; i++) {
        uint8_t delta_poc_msb_present;

        if (i < nb_sps) {
            uint8_t lt_idx_sps = 0;

            if (sps->num_long_term_ref_pics_sps > 1)
                lt_idx_sps = get_bits(gb, av_ceil_log2(sps->num_long_term_ref_pics_sps));

            rps->poc[i]  = sps->lt_ref_pic_poc_lsb_sps[lt_idx_sps];
            rps->used[i] = sps->used_by_curr_pic_lt_sps_flag[lt_idx_sps];
        } else {
            rps->poc[i]  = get_bits(gb, sps->log2_max_poc_lsb);
            rps->used[i] = get_bits1(gb);
        }

        delta_poc_msb_present = get_bits1(gb);
        if (delta_poc_msb_present) {
            int delta = get_ue_golomb_long(gb);

            if (i && i != nb_sps)
                delta += prev_delta_msb;

            rps->poc[i] += s->poc - delta * max_poc_lsb - s->sh.pic_order_cnt_lsb;
            prev_delta_msb = delta;
        }
    }

    return 0;
}

static void export_stream_params(AVCodecContext *avctx, const HEVCParamSets *ps,
                                 const HEVCSPS *sps)
{
    const HEVCVPS *vps = (const HEVCVPS*)ps->vps_list[sps->vps_id]->data;
    unsigned int num = 0, den = 0;

    avctx->pix_fmt             = sps->pix_fmt;
    avctx->coded_width         = sps->width;
    avctx->coded_height        = sps->height;
    avctx->width               = sps->output_width;
    avctx->height              = sps->output_height;
    avctx->has_b_frames        = sps->temporal_layer[sps->max_sub_layers - 1].num_reorder_pics;
    avctx->profile             = sps->ptl.general_ptl.profile_idc;
    avctx->level               = sps->ptl.general_ptl.level_idc;

    ff_set_sar(avctx, sps->vui.sar);

    if (sps->vui.video_signal_type_present_flag)
        avctx->color_range = sps->vui.video_full_range_flag ? AVCOL_RANGE_JPEG
                                                            : AVCOL_RANGE_MPEG;
    else
        avctx->color_range = AVCOL_RANGE_MPEG;

    if (sps->vui.colour_description_present_flag) {
        avctx->color_primaries = sps->vui.colour_primaries;
        avctx->color_trc       = sps->vui.transfer_characteristic;
        avctx->colorspace      = sps->vui.matrix_coeffs;
    } else {
        avctx->color_primaries = AVCOL_PRI_UNSPECIFIED;
        avctx->color_trc       = AVCOL_TRC_UNSPECIFIED;
        avctx->colorspace      = AVCOL_SPC_UNSPECIFIED;
    }

    if (vps->vps_timing_info_present_flag) {
        num = vps->vps_num_units_in_tick;
        den = vps->vps_time_scale;
    } else if (sps->vui.vui_timing_info_present_flag) {
        num = sps->vui.vui_num_units_in_tick;
        den = sps->vui.vui_time_scale;
    }

    if (num != 0 && den != 0)
        av_reduce(&avctx->framerate.den, &avctx->framerate.num,
                  num, den, 1 << 30);
}

static int set_sps(HEVCContext *s, const HEVCSPS *sps, enum AVPixelFormat pix_fmt)
{
    #define HWACCEL_MAX (CONFIG_HEVC_DXVA2_HWACCEL + CONFIG_HEVC_D3D11VA_HWACCEL + CONFIG_HEVC_VAAPI_HWACCEL + CONFIG_HEVC_VDPAU_HWACCEL)
    enum AVPixelFormat pix_fmts[HWACCEL_MAX + 2], *fmt = pix_fmts;
    int ret, i;

    pic_arrays_free(s);
    s->ps.sps = NULL;
    s->ps.vps = NULL;

    if (!sps)
        return 0;

    ret = pic_arrays_init(s, sps);
    if (ret < 0)
        goto fail;

    export_stream_params(s->avctx, &s->ps, sps);

    switch (sps->pix_fmt) {
    case AV_PIX_FMT_YUV420P:
    case AV_PIX_FMT_YUVJ420P:
#if CONFIG_HEVC_DXVA2_HWACCEL
        *fmt++ = AV_PIX_FMT_DXVA2_VLD;
#endif
#if CONFIG_HEVC_D3D11VA_HWACCEL
        *fmt++ = AV_PIX_FMT_D3D11VA_VLD;
#endif
#if CONFIG_HEVC_VAAPI_HWACCEL
        *fmt++ = AV_PIX_FMT_VAAPI;
#endif
#if CONFIG_HEVC_VDPAU_HWACCEL
        *fmt++ = AV_PIX_FMT_VDPAU;
#endif
        break;
    case AV_PIX_FMT_YUV420P10:
#if CONFIG_HEVC_DXVA2_HWACCEL
        *fmt++ = AV_PIX_FMT_DXVA2_VLD;
#endif
#if CONFIG_HEVC_D3D11VA_HWACCEL
        *fmt++ = AV_PIX_FMT_D3D11VA_VLD;
#endif
#if CONFIG_HEVC_VAAPI_HWACCEL
        *fmt++ = AV_PIX_FMT_VAAPI;
#endif
        break;
    }

    if (pix_fmt == AV_PIX_FMT_NONE) {
        *fmt++ = sps->pix_fmt;
        *fmt = AV_PIX_FMT_NONE;

        ret = ff_thread_get_format(s->avctx, pix_fmts);
        if (ret < 0)
            goto fail;
        s->avctx->pix_fmt = ret;
    }
    else {
        s->avctx->pix_fmt = pix_fmt;
    }

    ff_hevc_pred_init(&s->hpc,     sps->bit_depth);
    ff_hevc_dsp_init (&s->hevcdsp, sps->bit_depth);
    ff_videodsp_init (&s->vdsp,    sps->bit_depth);

    for (i = 0; i < 3; i++) {
        av_freep(&s->sao_pixel_buffer_h[i]);
        av_freep(&s->sao_pixel_buffer_v[i]);
    }

    if (sps->sao_enabled && !s->avctx->hwaccel) {
        int c_count = (sps->chroma_format_idc != 0) ? 3 : 1;
        int c_idx;

        for(c_idx = 0; c_idx < c_count; c_idx++) {
            int w = sps->width >> sps->hshift[c_idx];
            int h = sps->height >> sps->vshift[c_idx];
            s->sao_pixel_buffer_h[c_idx] =
                av_malloc((w * 2 * sps->ctb_height) <<
                          sps->pixel_shift);
            s->sao_pixel_buffer_v[c_idx] =
                av_malloc((h * 2 * sps->ctb_width) <<
                          sps->pixel_shift);
        }
    }

    s->ps.sps = sps;
    s->ps.vps = (HEVCVPS*) s->ps.vps_list[s->ps.sps->vps_id]->data;

    return 0;

fail:
    pic_arrays_free(s);
    s->ps.sps = NULL;
    return ret;
}

static int hls_slice_header(HEVCContext *s)
{
    GetBitContext *gb = &s->HEVClc->gb;
    SliceHeader *sh   = &s->sh;
    int i, ret;

    // Coded parameters
    sh->first_slice_in_pic_flag = get_bits1(gb);
    if ((IS_IDR(s) || IS_BLA(s)) && sh->first_slice_in_pic_flag) {
        s->seq_decode = (s->seq_decode + 1) & 0xff;
        s->max_ra     = INT_MAX;
        if (IS_IDR(s))
            ff_hevc_clear_refs(s);
    }
    sh->no_output_of_prior_pics_flag = 0;
    if (IS_IRAP(s))
        sh->no_output_of_prior_pics_flag = get_bits1(gb);

    sh->pps_id = get_ue_golomb_long(gb);
    if (sh->pps_id >= MAX_PPS_COUNT || !s->ps.pps_list[sh->pps_id]) {
        av_log(s->avctx, AV_LOG_ERROR, "PPS id out of range: %d\n", sh->pps_id);
        return AVERROR_INVALIDDATA;
    }
    if (!sh->first_slice_in_pic_flag &&
        s->ps.pps != (HEVCPPS*)s->ps.pps_list[sh->pps_id]->data) {
        av_log(s->avctx, AV_LOG_ERROR, "PPS changed between slices.\n");
        return AVERROR_INVALIDDATA;
    }
    s->ps.pps = (HEVCPPS*)s->ps.pps_list[sh->pps_id]->data;
    if (s->nal_unit_type == NAL_CRA_NUT && s->last_eos == 1)
        sh->no_output_of_prior_pics_flag = 1;

    if (s->ps.sps != (HEVCSPS*)s->ps.sps_list[s->ps.pps->sps_id]->data) {
        const HEVCSPS* last_sps = s->ps.sps;
        s->ps.sps = (HEVCSPS*)s->ps.sps_list[s->ps.pps->sps_id]->data;
        if (last_sps && IS_IRAP(s) && s->nal_unit_type != NAL_CRA_NUT) {
            if (s->ps.sps->width !=  last_sps->width || s->ps.sps->height != last_sps->height ||
                s->ps.sps->temporal_layer[s->ps.sps->max_sub_layers - 1].max_dec_pic_buffering !=
                last_sps->temporal_layer[last_sps->max_sub_layers - 1].max_dec_pic_buffering)
                sh->no_output_of_prior_pics_flag = 0;
        }
        ff_hevc_clear_refs(s);
        ret = set_sps(s, s->ps.sps, AV_PIX_FMT_NONE);
        if (ret < 0)
            return ret;

        s->seq_decode = (s->seq_decode + 1) & 0xff;
        s->max_ra     = INT_MAX;
    }

    sh->dependent_slice_segment_flag = 0;
    if (!sh->first_slice_in_pic_flag) {
        int slice_address_length;

        if (s->ps.pps->dependent_slice_segments_enabled_flag)
            sh->dependent_slice_segment_flag = get_bits1(gb);

        slice_address_length = av_ceil_log2(s->ps.sps->ctb_width *
                                            s->ps.sps->ctb_height);
        sh->slice_segment_addr = get_bitsz(gb, slice_address_length);
        if (sh->slice_segment_addr >= s->ps.sps->ctb_width * s->ps.sps->ctb_height) {
            av_log(s->avctx, AV_LOG_ERROR,
                   "Invalid slice segment address: %u.\n",
                   sh->slice_segment_addr);
            return AVERROR_INVALIDDATA;
        }

        if (!sh->dependent_slice_segment_flag) {
            sh->slice_addr = sh->slice_segment_addr;
            s->slice_idx++;
        }
    } else {
        sh->slice_segment_addr = sh->slice_addr = 0;
        s->slice_idx           = 0;
        s->slice_initialized   = 0;
    }

    if (!sh->dependent_slice_segment_flag) {
        s->slice_initialized = 0;

        for (i = 0; i < s->ps.pps->num_extra_slice_header_bits; i++)
            skip_bits(gb, 1);  // slice_reserved_undetermined_flag[]

        sh->slice_type = get_ue_golomb_long(gb);
        if (!(sh->slice_type == I_SLICE ||
              sh->slice_type == P_SLICE ||
              sh->slice_type == B_SLICE)) {
            av_log(s->avctx, AV_LOG_ERROR, "Unknown slice type: %d.\n",
                   sh->slice_type);
            return AVERROR_INVALIDDATA;
        }
        if (IS_IRAP(s) && sh->slice_type != I_SLICE) {
            av_log(s->avctx, AV_LOG_ERROR, "Inter slices in an IRAP frame.\n");
            return AVERROR_INVALIDDATA;
        }

        // when flag is not present, picture is inferred to be output
        sh->pic_output_flag = 1;
        if (s->ps.pps->output_flag_present_flag)
            sh->pic_output_flag = get_bits1(gb);

        if (s->ps.sps->separate_colour_plane_flag)
            sh->colour_plane_id = get_bits(gb, 2);

        if (!IS_IDR(s)) {
            int poc, pos;

            sh->pic_order_cnt_lsb = get_bits(gb, s->ps.sps->log2_max_poc_lsb);
            poc = ff_hevc_compute_poc(s, sh->pic_order_cnt_lsb);
            if (!sh->first_slice_in_pic_flag && poc != s->poc) {
                av_log(s->avctx, AV_LOG_WARNING,
                       "Ignoring POC change between slices: %d -> %d\n", s->poc, poc);
                if (s->avctx->err_recognition & AV_EF_EXPLODE)
                    return AVERROR_INVALIDDATA;
                poc = s->poc;
            }
            s->poc = poc;

            sh->short_term_ref_pic_set_sps_flag = get_bits1(gb);
            pos = get_bits_left(gb);
            if (!sh->short_term_ref_pic_set_sps_flag) {
                ret = ff_hevc_decode_short_term_rps(gb, s->avctx, &sh->slice_rps, s->ps.sps, 1);
                if (ret < 0)
                    return ret;

                sh->short_term_rps = &sh->slice_rps;
            } else {
                int numbits, rps_idx;

                if (!s->ps.sps->nb_st_rps) {
                    av_log(s->avctx, AV_LOG_ERROR, "No ref lists in the SPS.\n");
                    return AVERROR_INVALIDDATA;
                }

                numbits = av_ceil_log2(s->ps.sps->nb_st_rps);
                rps_idx = numbits > 0 ? get_bits(gb, numbits) : 0;
                sh->short_term_rps = &s->ps.sps->st_rps[rps_idx];
            }
            sh->short_term_ref_pic_set_size = pos - get_bits_left(gb);

            pos = get_bits_left(gb);
            ret = decode_lt_rps(s, &sh->long_term_rps, gb);
            if (ret < 0) {
                av_log(s->avctx, AV_LOG_WARNING, "Invalid long term RPS.\n");
                if (s->avctx->err_recognition & AV_EF_EXPLODE)
                    return AVERROR_INVALIDDATA;
            }
            sh->long_term_ref_pic_set_size = pos - get_bits_left(gb);

            if (s->ps.sps->sps_temporal_mvp_enabled_flag)
                sh->slice_temporal_mvp_enabled_flag = get_bits1(gb);
            else
                sh->slice_temporal_mvp_enabled_flag = 0;
        } else {
            s->sh.short_term_rps = NULL;
            s->poc               = 0;
        }

        /* 8.3.1 */
        if (s->temporal_id == 0 &&
            s->nal_unit_type != NAL_TRAIL_N &&
            s->nal_unit_type != NAL_TSA_N   &&
            s->nal_unit_type != NAL_STSA_N  &&
            s->nal_unit_type != NAL_RADL_N  &&
            s->nal_unit_type != NAL_RADL_R  &&
            s->nal_unit_type != NAL_RASL_N  &&
            s->nal_unit_type != NAL_RASL_R)
            s->pocTid0 = s->poc;

        if (s->ps.sps->sao_enabled) {
            sh->slice_sample_adaptive_offset_flag[0] = get_bits1(gb);
            if (s->ps.sps->chroma_format_idc) {
                sh->slice_sample_adaptive_offset_flag[1] =
                sh->slice_sample_adaptive_offset_flag[2] = get_bits1(gb);
            }
        } else {
            sh->slice_sample_adaptive_offset_flag[0] = 0;
            sh->slice_sample_adaptive_offset_flag[1] = 0;
            sh->slice_sample_adaptive_offset_flag[2] = 0;
        }

        sh->nb_refs[L0] = sh->nb_refs[L1] = 0;
        if (sh->slice_type == P_SLICE || sh->slice_type == B_SLICE) {
            int nb_refs;

            sh->nb_refs[L0] = s->ps.pps->num_ref_idx_l0_default_active;
            if (sh->slice_type == B_SLICE)
                sh->nb_refs[L1] = s->ps.pps->num_ref_idx_l1_default_active;

            if (get_bits1(gb)) { // num_ref_idx_active_override_flag
                sh->nb_refs[L0] = get_ue_golomb_long(gb) + 1;
                if (sh->slice_type == B_SLICE)
                    sh->nb_refs[L1] = get_ue_golomb_long(gb) + 1;
            }
            if (sh->nb_refs[L0] > MAX_REFS || sh->nb_refs[L1] > MAX_REFS) {
                av_log(s->avctx, AV_LOG_ERROR, "Too many refs: %d/%d.\n",
                       sh->nb_refs[L0], sh->nb_refs[L1]);
                return AVERROR_INVALIDDATA;
            }

            sh->rpl_modification_flag[0] = 0;
            sh->rpl_modification_flag[1] = 0;
            nb_refs = ff_hevc_frame_nb_refs(s);
            if (!nb_refs) {
                av_log(s->avctx, AV_LOG_ERROR, "Zero refs for a frame with P or B slices.\n");
                return AVERROR_INVALIDDATA;
            }

            if (s->ps.pps->lists_modification_present_flag && nb_refs > 1) {
                sh->rpl_modification_flag[0] = get_bits1(gb);
                if (sh->rpl_modification_flag[0]) {
                    for (i = 0; i < sh->nb_refs[L0]; i++)
                        sh->list_entry_lx[0][i] = get_bits(gb, av_ceil_log2(nb_refs));
                }

                if (sh->slice_type == B_SLICE) {
                    sh->rpl_modification_flag[1] = get_bits1(gb);
                    if (sh->rpl_modification_flag[1] == 1)
                        for (i = 0; i < sh->nb_refs[L1]; i++)
                            sh->list_entry_lx[1][i] = get_bits(gb, av_ceil_log2(nb_refs));
                }
            }

            if (sh->slice_type == B_SLICE)
                sh->mvd_l1_zero_flag = get_bits1(gb);

            if (s->ps.pps->cabac_init_present_flag)
                sh->cabac_init_flag = get_bits1(gb);
            else
                sh->cabac_init_flag = 0;

            sh->collocated_ref_idx = 0;
            if (sh->slice_temporal_mvp_enabled_flag) {
                sh->collocated_list = L0;
                if (sh->slice_type == B_SLICE)
                    sh->collocated_list = !get_bits1(gb);

                if (sh->nb_refs[sh->collocated_list] > 1) {
                    sh->collocated_ref_idx = get_ue_golomb_long(gb);
                    if (sh->collocated_ref_idx >= sh->nb_refs[sh->collocated_list]) {
                        av_log(s->avctx, AV_LOG_ERROR,
                               "Invalid collocated_ref_idx: %d.\n",
                               sh->collocated_ref_idx);
                        return AVERROR_INVALIDDATA;
                    }
                }
            }

            if ((s->ps.pps->weighted_pred_flag   && sh->slice_type == P_SLICE) ||
                (s->ps.pps->weighted_bipred_flag && sh->slice_type == B_SLICE)) {
                pred_weight_table(s, gb);
            }

            sh->max_num_merge_cand = 5 - get_ue_golomb_long(gb);
            if (sh->max_num_merge_cand < 1 || sh->max_num_merge_cand > 5) {
                av_log(s->avctx, AV_LOG_ERROR,
                       "Invalid number of merging MVP candidates: %d.\n",
                       sh->max_num_merge_cand);
                return AVERROR_INVALIDDATA;
            }
        }

        sh->slice_qp_delta = get_se_golomb(gb);

        if (s->ps.pps->pic_slice_level_chroma_qp_offsets_present_flag) {
            sh->slice_cb_qp_offset = get_se_golomb(gb);
            sh->slice_cr_qp_offset = get_se_golomb(gb);
        } else {
            sh->slice_cb_qp_offset = 0;
            sh->slice_cr_qp_offset = 0;
        }

        if (s->ps.pps->chroma_qp_offset_list_enabled_flag)
            sh->cu_chroma_qp_offset_enabled_flag = get_bits1(gb);
        else
            sh->cu_chroma_qp_offset_enabled_flag = 0;

        if (s->ps.pps->deblocking_filter_control_present_flag) {
            int deblocking_filter_override_flag = 0;

            if (s->ps.pps->deblocking_filter_override_enabled_flag)
                deblocking_filter_override_flag = get_bits1(gb);

            if (deblocking_filter_override_flag) {
                sh->disable_deblocking_filter_flag = get_bits1(gb);
                if (!sh->disable_deblocking_filter_flag) {
                    sh->beta_offset = get_se_golomb(gb) * 2;
                    sh->tc_offset   = get_se_golomb(gb) * 2;
                }
            } else {
                sh->disable_deblocking_filter_flag = s->ps.pps->disable_dbf;
                sh->beta_offset                    = s->ps.pps->beta_offset;
                sh->tc_offset                      = s->ps.pps->tc_offset;
            }
        } else {
            sh->disable_deblocking_filter_flag = 0;
            sh->beta_offset                    = 0;
            sh->tc_offset                      = 0;
        }

        if (s->ps.pps->seq_loop_filter_across_slices_enabled_flag &&
            (sh->slice_sample_adaptive_offset_flag[0] ||
             sh->slice_sample_adaptive_offset_flag[1] ||
             !sh->disable_deblocking_filter_flag)) {
            sh->slice_loop_filter_across_slices_enabled_flag = get_bits1(gb);
        } else {
            sh->slice_loop_filter_across_slices_enabled_flag = s->ps.pps->seq_loop_filter_across_slices_enabled_flag;
        }
    } else if (!s->slice_initialized) {
        av_log(s->avctx, AV_LOG_ERROR, "Independent slice segment missing.\n");
        return AVERROR_INVALIDDATA;
    }

    sh->num_entry_point_offsets = 0;
    if (s->ps.pps->tiles_enabled_flag || s->ps.pps->entropy_coding_sync_enabled_flag) {
        unsigned num_entry_point_offsets = get_ue_golomb_long(gb);
        // It would be possible to bound this tighter but this here is simpler
        if (num_entry_point_offsets > get_bits_left(gb)) {
            av_log(s->avctx, AV_LOG_ERROR, "num_entry_point_offsets %d is invalid\n", num_entry_point_offsets);
            return AVERROR_INVALIDDATA;
        }

        sh->num_entry_point_offsets = num_entry_point_offsets;
        if (sh->num_entry_point_offsets > 0) {
            int offset_len = get_ue_golomb_long(gb) + 1;

            if (offset_len < 1 || offset_len > 32) {
                sh->num_entry_point_offsets = 0;
                av_log(s->avctx, AV_LOG_ERROR, "offset_len %d is invalid\n", offset_len);
                return AVERROR_INVALIDDATA;
            }

            av_freep(&sh->entry_point_offset);
            av_freep(&sh->offset);
            av_freep(&sh->size);
            sh->entry_point_offset = av_malloc_array(sh->num_entry_point_offsets, sizeof(unsigned));
            sh->offset = av_malloc_array(sh->num_entry_point_offsets, sizeof(int));
            sh->size = av_malloc_array(sh->num_entry_point_offsets, sizeof(int));
            if (!sh->entry_point_offset || !sh->offset || !sh->size) {
                sh->num_entry_point_offsets = 0;
                av_log(s->avctx, AV_LOG_ERROR, "Failed to allocate memory\n");
                return AVERROR(ENOMEM);
            }
            for (i = 0; i < sh->num_entry_point_offsets; i++) {
                unsigned val = get_bits_long(gb, offset_len);
                sh->entry_point_offset[i] = val + 1; // +1; // +1 to get the size
            }
            if (s->threads_number > 1 && (s->ps.pps->num_tile_rows > 1 || s->ps.pps->num_tile_columns > 1)) {
                s->enable_parallel_tiles = 0; // TODO: you can enable tiles in parallel here
                s->threads_number = 1;
            } else
                s->enable_parallel_tiles = 0;
        } else
            s->enable_parallel_tiles = 0;
    }

    if (s->ps.pps->slice_header_extension_present_flag) {
        unsigned int length = get_ue_golomb_long(gb);
        if (length*8LL > get_bits_left(gb)) {
            av_log(s->avctx, AV_LOG_ERROR, "too many slice_header_extension_data_bytes\n");
            return AVERROR_INVALIDDATA;
        }
        for (i = 0; i < length; i++)
            skip_bits(gb, 8);  // slice_header_extension_data_byte
    }

    // Inferred parameters
    sh->slice_qp = 26U + s->ps.pps->pic_init_qp_minus26 + sh->slice_qp_delta;
    if (sh->slice_qp > 51 ||
        sh->slice_qp < -s->ps.sps->qp_bd_offset) {
        av_log(s->avctx, AV_LOG_ERROR,
               "The slice_qp %d is outside the valid range "
               "[%d, 51].\n",
               sh->slice_qp,
               -s->ps.sps->qp_bd_offset);
        return AVERROR_INVALIDDATA;
    }

    sh->slice_ctb_addr_rs = sh->slice_segment_addr;

    if (!s->sh.slice_ctb_addr_rs && s->sh.dependent_slice_segment_flag) {
        av_log(s->avctx, AV_LOG_ERROR, "Impossible slice segment.\n");
        return AVERROR_INVALIDDATA;
    }

    if (get_bits_left(gb) < 0) {
        av_log(s->avctx, AV_LOG_ERROR,
               "Overread slice header by %d bits\n", -get_bits_left(gb));
        return AVERROR_INVALIDDATA;
    }

    s->HEVClc->first_qp_group = !s->sh.dependent_slice_segment_flag;

    if (!s->ps.pps->cu_qp_delta_enabled_flag)
        s->HEVClc->qp_y = s->sh.slice_qp;

    s->slice_initialized = 1;
    s->HEVClc->tu.cu_qp_offset_cb = 0;
    s->HEVClc->tu.cu_qp_offset_cr = 0;

    s->no_rasl_output_flag = IS_IDR(s) || IS_BLA(s) || (s->nal_unit_type == NAL_CRA_NUT && s->last_eos);

    return 0;
}

#define CTB(tab, x, y) ((tab)[(y) * s->ps.sps->ctb_width + (x)])

#define SET_SAO(elem, value)                            \
do {                                                    \
    if (!sao_merge_up_flag && !sao_merge_left_flag)     \
        sao->elem = value;                              \
    else if (sao_merge_left_flag)                       \
        sao->elem = CTB(s->sao, rx-1, ry).elem;         \
    else if (sao_merge_up_flag)                         \
        sao->elem = CTB(s->sao, rx, ry-1).elem;         \
    else                                                \
        sao->elem = 0;                                  \
} while (0)

static void hls_sao_param(HEVCContext *s, int rx, int ry)
{
    HEVCLocalContext *lc    = s->HEVClc;
    int sao_merge_left_flag = 0;
    int sao_merge_up_flag   = 0;
    SAOParams *sao          = &CTB(s->sao, rx, ry);
    int c_idx, i;

    if (s->sh.slice_sample_adaptive_offset_flag[0] ||
        s->sh.slice_sample_adaptive_offset_flag[1]) {
        if (rx > 0) {
            if (lc->ctb_left_flag)
                sao_merge_left_flag = ff_hevc_sao_merge_flag_decode(s);
        }
        if (ry > 0 && !sao_merge_left_flag) {
            if (lc->ctb_up_flag)
                sao_merge_up_flag = ff_hevc_sao_merge_flag_decode(s);
        }
    }

    for (c_idx = 0; c_idx < (s->ps.sps->chroma_format_idc ? 3 : 1); c_idx++) {
        int log2_sao_offset_scale = c_idx == 0 ? s->ps.pps->log2_sao_offset_scale_luma :
                                                 s->ps.pps->log2_sao_offset_scale_chroma;

        if (!s->sh.slice_sample_adaptive_offset_flag[c_idx]) {
            sao->type_idx[c_idx] = SAO_NOT_APPLIED;
            continue;
        }

        if (c_idx == 2) {
            sao->type_idx[2] = sao->type_idx[1];
            sao->eo_class[2] = sao->eo_class[1];
        } else {
            SET_SAO(type_idx[c_idx], ff_hevc_sao_type_idx_decode(s));
        }

        if (sao->type_idx[c_idx] == SAO_NOT_APPLIED)
            continue;

        for (i = 0; i < 4; i++)
            SET_SAO(offset_abs[c_idx][i], ff_hevc_sao_offset_abs_decode(s));

        if (sao->type_idx[c_idx] == SAO_BAND) {
            for (i = 0; i < 4; i++) {
                if (sao->offset_abs[c_idx][i]) {
                    SET_SAO(offset_sign[c_idx][i],
                            ff_hevc_sao_offset_sign_decode(s));
                } else {
                    sao->offset_sign[c_idx][i] = 0;
                }
            }
            SET_SAO(band_position[c_idx], ff_hevc_sao_band_position_decode(s));
        } else if (c_idx != 2) {
            SET_SAO(eo_class[c_idx], ff_hevc_sao_eo_class_decode(s));
        }

        // Inferred parameters
        sao->offset_val[c_idx][0] = 0;
        for (i = 0; i < 4; i++) {
            sao->offset_val[c_idx][i + 1] = sao->offset_abs[c_idx][i];
            if (sao->type_idx[c_idx] == SAO_EDGE) {
                if (i > 1)
                    sao->offset_val[c_idx][i + 1] = -sao->offset_val[c_idx][i + 1];
            } else if (sao->offset_sign[c_idx][i]) {
                sao->offset_val[c_idx][i + 1] = -sao->offset_val[c_idx][i + 1];
            }
            sao->offset_val[c_idx][i + 1] *= 1 << log2_sao_offset_scale;
        }
    }
}

#undef SET_SAO
#undef CTB

static int hls_cross_component_pred(HEVCContext *s, int idx) {
    HEVCLocalContext *lc    = s->HEVClc;
    int log2_res_scale_abs_plus1 = ff_hevc_log2_res_scale_abs(s, idx);

    if (log2_res_scale_abs_plus1 !=  0) {
        int res_scale_sign_flag = ff_hevc_res_scale_sign_flag(s, idx);
        lc->tu.res_scale_val = (1 << (log2_res_scale_abs_plus1 - 1)) *
                               (1 - 2 * res_scale_sign_flag);
    } else {
        lc->tu.res_scale_val = 0;
    }


    return 0;
}

static int hls_transform_unit(HEVCContext *s, int x0, int y0,
                              int xBase, int yBase, int cb_xBase, int cb_yBase,
                              int log2_cb_size, int log2_trafo_size,
                              int blk_idx, int cbf_luma, int *cbf_cb, int *cbf_cr)
{
    HEVCLocalContext *lc = s->HEVClc;
    const int log2_trafo_size_c = log2_trafo_size - s->ps.sps->hshift[1];
    int i;

    if (lc->cu.pred_mode == MODE_INTRA) {
        int trafo_size = 1 << log2_trafo_size;
        ff_hevc_set_neighbour_available(s, x0, y0, trafo_size, trafo_size);

        s->hpc.intra_pred[log2_trafo_size - 2](s, x0, y0, 0);
    }

    if (cbf_luma || cbf_cb[0] || cbf_cr[0] ||
        (s->ps.sps->chroma_format_idc == 2 && (cbf_cb[1] || cbf_cr[1]))) {
        int scan_idx   = SCAN_DIAG;
        int scan_idx_c = SCAN_DIAG;
        int cbf_chroma = cbf_cb[0] || cbf_cr[0] ||
                         (s->ps.sps->chroma_format_idc == 2 &&
                         (cbf_cb[1] || cbf_cr[1]));

        if (s->ps.pps->cu_qp_delta_enabled_flag && !lc->tu.is_cu_qp_delta_coded) {
            lc->tu.cu_qp_delta = ff_hevc_cu_qp_delta_abs(s);
            if (lc->tu.cu_qp_delta != 0)
                if (ff_hevc_cu_qp_delta_sign_flag(s) == 1)
                    lc->tu.cu_qp_delta = -lc->tu.cu_qp_delta;
            lc->tu.is_cu_qp_delta_coded = 1;

            if (lc->tu.cu_qp_delta < -(26 + s->ps.sps->qp_bd_offset / 2) ||
                lc->tu.cu_qp_delta >  (25 + s->ps.sps->qp_bd_offset / 2)) {
                av_log(s->avctx, AV_LOG_ERROR,
                       "The cu_qp_delta %d is outside the valid range "
                       "[%d, %d].\n",
                       lc->tu.cu_qp_delta,
                       -(26 + s->ps.sps->qp_bd_offset / 2),
                        (25 + s->ps.sps->qp_bd_offset / 2));
                return AVERROR_INVALIDDATA;
            }

            ff_hevc_set_qPy(s, cb_xBase, cb_yBase, log2_cb_size);
        }

        if (s->sh.cu_chroma_qp_offset_enabled_flag && cbf_chroma &&
            !lc->cu.cu_transquant_bypass_flag  &&  !lc->tu.is_cu_chroma_qp_offset_coded) {
            int cu_chroma_qp_offset_flag = ff_hevc_cu_chroma_qp_offset_flag(s);
            if (cu_chroma_qp_offset_flag) {
                int cu_chroma_qp_offset_idx  = 0;
                if (s->ps.pps->chroma_qp_offset_list_len_minus1 > 0) {
                    cu_chroma_qp_offset_idx = ff_hevc_cu_chroma_qp_offset_idx(s);
                    av_log(s->avctx, AV_LOG_ERROR,
                        "cu_chroma_qp_offset_idx not yet tested.\n");
                }
                lc->tu.cu_qp_offset_cb = s->ps.pps->cb_qp_offset_list[cu_chroma_qp_offset_idx];
                lc->tu.cu_qp_offset_cr = s->ps.pps->cr_qp_offset_list[cu_chroma_qp_offset_idx];
            } else {
                lc->tu.cu_qp_offset_cb = 0;
                lc->tu.cu_qp_offset_cr = 0;
            }
            lc->tu.is_cu_chroma_qp_offset_coded = 1;
        }

        if (lc->cu.pred_mode == MODE_INTRA && log2_trafo_size < 4) {
            if (lc->tu.intra_pred_mode >= 6 &&
                lc->tu.intra_pred_mode <= 14) {
                scan_idx = SCAN_VERT;
            } else if (lc->tu.intra_pred_mode >= 22 &&
                       lc->tu.intra_pred_mode <= 30) {
                scan_idx = SCAN_HORIZ;
            }

            if (lc->tu.intra_pred_mode_c >=  6 &&
                lc->tu.intra_pred_mode_c <= 14) {
                scan_idx_c = SCAN_VERT;
            } else if (lc->tu.intra_pred_mode_c >= 22 &&
                       lc->tu.intra_pred_mode_c <= 30) {
                scan_idx_c = SCAN_HORIZ;
            }
        }

        lc->tu.cross_pf = 0;

        if (cbf_luma)
            ff_hevc_hls_residual_coding(s, x0, y0, log2_trafo_size, scan_idx, 0);
        if (s->ps.sps->chroma_format_idc && (log2_trafo_size > 2 || s->ps.sps->chroma_format_idc == 3)) {
            int trafo_size_h = 1 << (log2_trafo_size_c + s->ps.sps->hshift[1]);
            int trafo_size_v = 1 << (log2_trafo_size_c + s->ps.sps->vshift[1]);
            lc->tu.cross_pf  = (s->ps.pps->cross_component_prediction_enabled_flag && cbf_luma &&
                                (lc->cu.pred_mode == MODE_INTER ||
                                 (lc->tu.chroma_mode_c ==  4)));

            if (lc->tu.cross_pf) {
                hls_cross_component_pred(s, 0);
            }
            for (i = 0; i < (s->ps.sps->chroma_format_idc == 2 ? 2 : 1); i++) {
                if (lc->cu.pred_mode == MODE_INTRA) {
                    ff_hevc_set_neighbour_available(s, x0, y0 + (i << log2_trafo_size_c), trafo_size_h, trafo_size_v);
                    s->hpc.intra_pred[log2_trafo_size_c - 2](s, x0, y0 + (i << log2_trafo_size_c), 1);
                }
                if (cbf_cb[i])
                    ff_hevc_hls_residual_coding(s, x0, y0 + (i << log2_trafo_size_c),
                                                log2_trafo_size_c, scan_idx_c, 1);
                else
                    if (lc->tu.cross_pf) {
                        ptrdiff_t stride = s->frame->linesize[1];
                        int hshift = s->ps.sps->hshift[1];
                        int vshift = s->ps.sps->vshift[1];
                        int16_t *coeffs_y = (int16_t*)lc->edge_emu_buffer;
                        int16_t *coeffs   = (int16_t*)lc->edge_emu_buffer2;
                        int size = 1 << log2_trafo_size_c;

                        uint8_t *dst = &s->frame->data[1][(y0 >> vshift) * stride +
                                                              ((x0 >> hshift) << s->ps.sps->pixel_shift)];
                        for (i = 0; i < (size * size); i++) {
                            coeffs[i] = ((lc->tu.res_scale_val * coeffs_y[i]) >> 3);
                        }
                        s->hevcdsp.add_residual[log2_trafo_size_c-2](dst, coeffs, stride);
                    }
            }

            if (lc->tu.cross_pf) {
                hls_cross_component_pred(s, 1);
            }
            for (i = 0; i < (s->ps.sps->chroma_format_idc == 2 ? 2 : 1); i++) {
                if (lc->cu.pred_mode == MODE_INTRA) {
                    ff_hevc_set_neighbour_available(s, x0, y0 + (i << log2_trafo_size_c), trafo_size_h, trafo_size_v);
                    s->hpc.intra_pred[log2_trafo_size_c - 2](s, x0, y0 + (i << log2_trafo_size_c), 2);
                }
                if (cbf_cr[i])
                    ff_hevc_hls_residual_coding(s, x0, y0 + (i << log2_trafo_size_c),
                                                log2_trafo_size_c, scan_idx_c, 2);
                else
                    if (lc->tu.cross_pf) {
                        ptrdiff_t stride = s->frame->linesize[2];
                        int hshift = s->ps.sps->hshift[2];
                        int vshift = s->ps.sps->vshift[2];
                        int16_t *coeffs_y = (int16_t*)lc->edge_emu_buffer;
                        int16_t *coeffs   = (int16_t*)lc->edge_emu_buffer2;
                        int size = 1 << log2_trafo_size_c;

                        uint8_t *dst = &s->frame->data[2][(y0 >> vshift) * stride +
                                                          ((x0 >> hshift) << s->ps.sps->pixel_shift)];
                        for (i = 0; i < (size * size); i++) {
                            coeffs[i] = ((lc->tu.res_scale_val * coeffs_y[i]) >> 3);
                        }
                        s->hevcdsp.add_residual[log2_trafo_size_c-2](dst, coeffs, stride);
                    }
            }
        } else if (s->ps.sps->chroma_format_idc && blk_idx == 3) {
            int trafo_size_h = 1 << (log2_trafo_size + 1);
            int trafo_size_v = 1 << (log2_trafo_size + s->ps.sps->vshift[1]);
            for (i = 0; i < (s->ps.sps->chroma_format_idc == 2 ? 2 : 1); i++) {
                if (lc->cu.pred_mode == MODE_INTRA) {
                    ff_hevc_set_neighbour_available(s, xBase, yBase + (i << log2_trafo_size),
                                                    trafo_size_h, trafo_size_v);
                    s->hpc.intra_pred[log2_trafo_size - 2](s, xBase, yBase + (i << log2_trafo_size), 1);
                }
                if (cbf_cb[i])
                    ff_hevc_hls_residual_coding(s, xBase, yBase + (i << log2_trafo_size),
                                                log2_trafo_size, scan_idx_c, 1);
            }
            for (i = 0; i < (s->ps.sps->chroma_format_idc == 2 ? 2 : 1); i++) {
                if (lc->cu.pred_mode == MODE_INTRA) {
                    ff_hevc_set_neighbour_available(s, xBase, yBase + (i << log2_trafo_size),
                                                trafo_size_h, trafo_size_v);
                    s->hpc.intra_pred[log2_trafo_size - 2](s, xBase, yBase + (i << log2_trafo_size), 2);
                }
                if (cbf_cr[i])
                    ff_hevc_hls_residual_coding(s, xBase, yBase + (i << log2_trafo_size),
                                                log2_trafo_size, scan_idx_c, 2);
            }
        }
    } else if (s->ps.sps->chroma_format_idc && lc->cu.pred_mode == MODE_INTRA) {
        if (log2_trafo_size > 2 || s->ps.sps->chroma_format_idc == 3) {
            int trafo_size_h = 1 << (log2_trafo_size_c + s->ps.sps->hshift[1]);
            int trafo_size_v = 1 << (log2_trafo_size_c + s->ps.sps->vshift[1]);
            ff_hevc_set_neighbour_available(s, x0, y0, trafo_size_h, trafo_size_v);
            s->hpc.intra_pred[log2_trafo_size_c - 2](s, x0, y0, 1);
            s->hpc.intra_pred[log2_trafo_size_c - 2](s, x0, y0, 2);
            if (s->ps.sps->chroma_format_idc == 2) {
                ff_hevc_set_neighbour_available(s, x0, y0 + (1 << log2_trafo_size_c),
                                                trafo_size_h, trafo_size_v);
                s->hpc.intra_pred[log2_trafo_size_c - 2](s, x0, y0 + (1 << log2_trafo_size_c), 1);
                s->hpc.intra_pred[log2_trafo_size_c - 2](s, x0, y0 + (1 << log2_trafo_size_c), 2);
            }
        } else if (blk_idx == 3) {
            int trafo_size_h = 1 << (log2_trafo_size + 1);
            int trafo_size_v = 1 << (log2_trafo_size + s->ps.sps->vshift[1]);
            ff_hevc_set_neighbour_available(s, xBase, yBase,
                                            trafo_size_h, trafo_size_v);
            s->hpc.intra_pred[log2_trafo_size - 2](s, xBase, yBase, 1);
            s->hpc.intra_pred[log2_trafo_size - 2](s, xBase, yBase, 2);
            if (s->ps.sps->chroma_format_idc == 2) {
                ff_hevc_set_neighbour_available(s, xBase, yBase + (1 << (log2_trafo_size)),
                                                trafo_size_h, trafo_size_v);
                s->hpc.intra_pred[log2_trafo_size - 2](s, xBase, yBase + (1 << (log2_trafo_size)), 1);
                s->hpc.intra_pred[log2_trafo_size - 2](s, xBase, yBase + (1 << (log2_trafo_size)), 2);
            }
        }
    }

    return 0;
}

static void set_deblocking_bypass(HEVCContext *s, int x0, int y0, int log2_cb_size)
{
    int cb_size          = 1 << log2_cb_size;
    int log2_min_pu_size = s->ps.sps->log2_min_pu_size;

    int min_pu_width     = s->ps.sps->min_pu_width;
    int x_end = FFMIN(x0 + cb_size, s->ps.sps->width);
    int y_end = FFMIN(y0 + cb_size, s->ps.sps->height);
    int i, j;

    for (j = (y0 >> log2_min_pu_size); j < (y_end >> log2_min_pu_size); j++)
        for (i = (x0 >> log2_min_pu_size); i < (x_end >> log2_min_pu_size); i++)
            s->is_pcm[i + j * min_pu_width] = 2;
}

static int hls_transform_tree(HEVCContext *s, int x0, int y0,
                              int xBase, int yBase, int cb_xBase, int cb_yBase,
                              int log2_cb_size, int log2_trafo_size,
                              int trafo_depth, int blk_idx,
                              const int *base_cbf_cb, const int *base_cbf_cr)
{
    HEVCLocalContext *lc = s->HEVClc;
    uint8_t split_transform_flag;
    int cbf_cb[2];
    int cbf_cr[2];
    int ret;

    cbf_cb[0] = base_cbf_cb[0];
    cbf_cb[1] = base_cbf_cb[1];
    cbf_cr[0] = base_cbf_cr[0];
    cbf_cr[1] = base_cbf_cr[1];

    if (lc->cu.intra_split_flag) {
        if (trafo_depth == 1) {
            lc->tu.intra_pred_mode   = lc->pu.intra_pred_mode[blk_idx];
            if (s->ps.sps->chroma_format_idc == 3) {
                lc->tu.intra_pred_mode_c = lc->pu.intra_pred_mode_c[blk_idx];
                lc->tu.chroma_mode_c     = lc->pu.chroma_mode_c[blk_idx];
            } else {
                lc->tu.intra_pred_mode_c = lc->pu.intra_pred_mode_c[0];
                lc->tu.chroma_mode_c     = lc->pu.chroma_mode_c[0];
            }
        }
    } else {
        lc->tu.intra_pred_mode   = lc->pu.intra_pred_mode[0];
        lc->tu.intra_pred_mode_c = lc->pu.intra_pred_mode_c[0];
        lc->tu.chroma_mode_c     = lc->pu.chroma_mode_c[0];
    }

    if (log2_trafo_size <= s->ps.sps->log2_max_trafo_size &&
        log2_trafo_size >  s->ps.sps->log2_min_tb_size    &&
        trafo_depth     < lc->cu.max_trafo_depth       &&
        !(lc->cu.intra_split_flag && trafo_depth == 0)) {
        split_transform_flag = ff_hevc_split_transform_flag_decode(s, log2_trafo_size);
    } else {
        int inter_split = s->ps.sps->max_transform_hierarchy_depth_inter == 0 &&
                          lc->cu.pred_mode == MODE_INTER &&
                          lc->cu.part_mode != PART_2Nx2N &&
                          trafo_depth == 0;

        split_transform_flag = log2_trafo_size > s->ps.sps->log2_max_trafo_size ||
                               (lc->cu.intra_split_flag && trafo_depth == 0) ||
                               inter_split;
    }

    if (s->ps.sps->chroma_format_idc && (log2_trafo_size > 2 || s->ps.sps->chroma_format_idc == 3)) {
        if (trafo_depth == 0 || cbf_cb[0]) {
            cbf_cb[0] = ff_hevc_cbf_cb_cr_decode(s, trafo_depth);
            if (s->ps.sps->chroma_format_idc == 2 && (!split_transform_flag || log2_trafo_size == 3)) {
                cbf_cb[1] = ff_hevc_cbf_cb_cr_decode(s, trafo_depth);
            }
        }

        if (trafo_depth == 0 || cbf_cr[0]) {
            cbf_cr[0] = ff_hevc_cbf_cb_cr_decode(s, trafo_depth);
            if (s->ps.sps->chroma_format_idc == 2 && (!split_transform_flag || log2_trafo_size == 3)) {
                cbf_cr[1] = ff_hevc_cbf_cb_cr_decode(s, trafo_depth);
            }
        }
    }

    if (split_transform_flag) {
        const int trafo_size_split = 1 << (log2_trafo_size - 1);
        const int x1 = x0 + trafo_size_split;
        const int y1 = y0 + trafo_size_split;

#define SUBDIVIDE(x, y, idx)                                                    \
do {                                                                            \
    ret = hls_transform_tree(s, x, y, x0, y0, cb_xBase, cb_yBase, log2_cb_size, \
                             log2_trafo_size - 1, trafo_depth + 1, idx,         \
                             cbf_cb, cbf_cr);                                   \
    if (ret < 0)                                                                \
        return ret;                                                             \
} while (0)

        SUBDIVIDE(x0, y0, 0);
        SUBDIVIDE(x1, y0, 1);
        SUBDIVIDE(x0, y1, 2);
        SUBDIVIDE(x1, y1, 3);

#undef SUBDIVIDE
    } else {
        int min_tu_size      = 1 << s->ps.sps->log2_min_tb_size;
        int log2_min_tu_size = s->ps.sps->log2_min_tb_size;
        int min_tu_width     = s->ps.sps->min_tb_width;
        int cbf_luma         = 1;

        if (lc->cu.pred_mode == MODE_INTRA || trafo_depth != 0 ||
            cbf_cb[0] || cbf_cr[0] ||
            (s->ps.sps->chroma_format_idc == 2 && (cbf_cb[1] || cbf_cr[1]))) {
            cbf_luma = ff_hevc_cbf_luma_decode(s, trafo_depth);
        }

        ret = hls_transform_unit(s, x0, y0, xBase, yBase, cb_xBase, cb_yBase,
                                 log2_cb_size, log2_trafo_size,
                                 blk_idx, cbf_luma, cbf_cb, cbf_cr);
        if (ret < 0)
            return ret;
        // TODO: store cbf_luma somewhere else
        if (cbf_luma) {
            int i, j;
            for (i = 0; i < (1 << log2_trafo_size); i += min_tu_size)
                for (j = 0; j < (1 << log2_trafo_size); j += min_tu_size) {
                    int x_tu = (x0 + j) >> log2_min_tu_size;
                    int y_tu = (y0 + i) >> log2_min_tu_size;
                    s->cbf_luma[y_tu * min_tu_width + x_tu] = 1;
                }
        }
        if (!s->sh.disable_deblocking_filter_flag) {
            ff_hevc_deblocking_boundary_strengths(s, x0, y0, log2_trafo_size);
            if (s->ps.pps->transquant_bypass_enable_flag &&
                lc->cu.cu_transquant_bypass_flag)
                set_deblocking_bypass(s, x0, y0, log2_trafo_size);
        }
    }
    return 0;
}

static int hls_pcm_sample(HEVCContext *s, int x0, int y0, int log2_cb_size)
{
    HEVCLocalContext *lc = s->HEVClc;
    GetBitContext gb;
    int cb_size   = 1 << log2_cb_size;
    ptrdiff_t stride0 = s->frame->linesize[0];
    ptrdiff_t stride1 = s->frame->linesize[1];
    ptrdiff_t stride2 = s->frame->linesize[2];
    uint8_t *dst0 = &s->frame->data[0][y0 * stride0 + (x0 << s->ps.sps->pixel_shift)];
    uint8_t *dst1 = &s->frame->data[1][(y0 >> s->ps.sps->vshift[1]) * stride1 + ((x0 >> s->ps.sps->hshift[1]) << s->ps.sps->pixel_shift)];
    uint8_t *dst2 = &s->frame->data[2][(y0 >> s->ps.sps->vshift[2]) * stride2 + ((x0 >> s->ps.sps->hshift[2]) << s->ps.sps->pixel_shift)];

    int length         = cb_size * cb_size * s->ps.sps->pcm.bit_depth +
                         (((cb_size >> s->ps.sps->hshift[1]) * (cb_size >> s->ps.sps->vshift[1])) +
                          ((cb_size >> s->ps.sps->hshift[2]) * (cb_size >> s->ps.sps->vshift[2]))) *
                          s->ps.sps->pcm.bit_depth_chroma;
    const uint8_t *pcm = skip_bytes(&lc->cc, (length + 7) >> 3);
    int ret;

    if (!s->sh.disable_deblocking_filter_flag)
        ff_hevc_deblocking_boundary_strengths(s, x0, y0, log2_cb_size);

    ret = init_get_bits(&gb, pcm, length);
    if (ret < 0)
        return ret;

    s->hevcdsp.put_pcm(dst0, stride0, cb_size, cb_size,     &gb, s->ps.sps->pcm.bit_depth);
    if (s->ps.sps->chroma_format_idc) {
        s->hevcdsp.put_pcm(dst1, stride1,
                           cb_size >> s->ps.sps->hshift[1],
                           cb_size >> s->ps.sps->vshift[1],
                           &gb, s->ps.sps->pcm.bit_depth_chroma);
        s->hevcdsp.put_pcm(dst2, stride2,
                           cb_size >> s->ps.sps->hshift[2],
                           cb_size >> s->ps.sps->vshift[2],
                           &gb, s->ps.sps->pcm.bit_depth_chroma);
    }

    return 0;
}

/**
 * 8.5.3.2.2.1 Luma sample unidirectional interpolation process
 *
 * @param s HEVC decoding context
 * @param dst target buffer for block data at block position
 * @param dststride stride of the dst buffer
 * @param ref reference picture buffer at origin (0, 0)
 * @param mv motion vector (relative to block position) to get pixel data from
 * @param x_off horizontal position of block from origin (0, 0)
 * @param y_off vertical position of block from origin (0, 0)
 * @param block_w width of block
 * @param block_h height of block
 * @param luma_weight weighting factor applied to the luma prediction
 * @param luma_offset additive offset applied to the luma prediction value
 */

static void luma_mc_uni(HEVCContext *s, uint8_t *dst, ptrdiff_t dststride,
                        AVFrame *ref, const Mv *mv, int x_off, int y_off,
                        int block_w, int block_h, int luma_weight, int luma_offset)
{
    HEVCLocalContext *lc = s->HEVClc;
    uint8_t *src         = ref->data[0];
    ptrdiff_t srcstride  = ref->linesize[0];
    int pic_width        = s->ps.sps->width;
    int pic_height       = s->ps.sps->height;
    int mx               = mv->x & 3;
    int my               = mv->y & 3;
    int weight_flag      = (s->sh.slice_type == P_SLICE && s->ps.pps->weighted_pred_flag) ||
                           (s->sh.slice_type == B_SLICE && s->ps.pps->weighted_bipred_flag);
    int idx              = ff_hevc_pel_weight[block_w];

    x_off += mv->x >> 2;
    y_off += mv->y >> 2;
    src   += y_off * srcstride + (x_off * (1 << s->ps.sps->pixel_shift));

<<<<<<< HEAD
    if (x_off < QPEL_EXTRA_BEFORE || y_off < QPEL_EXTRA_AFTER ||
        x_off >= pic_width - block_w - QPEL_EXTRA_AFTER ||
        y_off >= pic_height - block_h - QPEL_EXTRA_AFTER) {
        const int edge_emu_stride = EDGE_EMU_BUFFER_STRIDE << s->ps.sps->pixel_shift;
        int offset     = QPEL_EXTRA_BEFORE * srcstride       + (QPEL_EXTRA_BEFORE << s->ps.sps->pixel_shift);
        int buf_offset = QPEL_EXTRA_BEFORE * edge_emu_stride + (QPEL_EXTRA_BEFORE << s->ps.sps->pixel_shift);
=======
    if (x_off < extra_left || y_off < extra_top ||
        x_off >= pic_width - block_w - ff_hevc_qpel_extra_after[mx] ||
        y_off >= pic_height - block_h - ff_hevc_qpel_extra_after[my]) {
        const ptrdiff_t edge_emu_stride = EDGE_EMU_BUFFER_STRIDE << s->ps.sps->pixel_shift;
        int offset = extra_top * srcstride + (extra_left << s->ps.sps->pixel_shift);
        int buf_offset = extra_top *
                         edge_emu_stride + (extra_left << s->ps.sps->pixel_shift);
>>>>>>> ba479f3d

        s->vdsp.emulated_edge_mc(lc->edge_emu_buffer, src - offset,
                                 edge_emu_stride, srcstride,
                                 block_w + QPEL_EXTRA,
                                 block_h + QPEL_EXTRA,
                                 x_off - QPEL_EXTRA_BEFORE, y_off - QPEL_EXTRA_BEFORE,
                                 pic_width, pic_height);
        src = lc->edge_emu_buffer + buf_offset;
        srcstride = edge_emu_stride;
    }

    if (!weight_flag)
        s->hevcdsp.put_hevc_qpel_uni[idx][!!my][!!mx](dst, dststride, src, srcstride,
                                                      block_h, mx, my, block_w);
    else
        s->hevcdsp.put_hevc_qpel_uni_w[idx][!!my][!!mx](dst, dststride, src, srcstride,
                                                        block_h, s->sh.luma_log2_weight_denom,
                                                        luma_weight, luma_offset, mx, my, block_w);
}

/**
 * 8.5.3.2.2.1 Luma sample bidirectional interpolation process
 *
 * @param s HEVC decoding context
 * @param dst target buffer for block data at block position
 * @param dststride stride of the dst buffer
 * @param ref0 reference picture0 buffer at origin (0, 0)
 * @param mv0 motion vector0 (relative to block position) to get pixel data from
 * @param x_off horizontal position of block from origin (0, 0)
 * @param y_off vertical position of block from origin (0, 0)
 * @param block_w width of block
 * @param block_h height of block
 * @param ref1 reference picture1 buffer at origin (0, 0)
 * @param mv1 motion vector1 (relative to block position) to get pixel data from
 * @param current_mv current motion vector structure
 */
 static void luma_mc_bi(HEVCContext *s, uint8_t *dst, ptrdiff_t dststride,
                       AVFrame *ref0, const Mv *mv0, int x_off, int y_off,
                       int block_w, int block_h, AVFrame *ref1, const Mv *mv1, struct MvField *current_mv)
{
    HEVCLocalContext *lc = s->HEVClc;
    ptrdiff_t src0stride  = ref0->linesize[0];
    ptrdiff_t src1stride  = ref1->linesize[0];
    int pic_width        = s->ps.sps->width;
    int pic_height       = s->ps.sps->height;
    int mx0              = mv0->x & 3;
    int my0              = mv0->y & 3;
    int mx1              = mv1->x & 3;
    int my1              = mv1->y & 3;
    int weight_flag      = (s->sh.slice_type == P_SLICE && s->ps.pps->weighted_pred_flag) ||
                           (s->sh.slice_type == B_SLICE && s->ps.pps->weighted_bipred_flag);
    int x_off0           = x_off + (mv0->x >> 2);
    int y_off0           = y_off + (mv0->y >> 2);
    int x_off1           = x_off + (mv1->x >> 2);
    int y_off1           = y_off + (mv1->y >> 2);
    int idx              = ff_hevc_pel_weight[block_w];

    uint8_t *src0  = ref0->data[0] + y_off0 * src0stride + (int)((unsigned)x_off0 << s->ps.sps->pixel_shift);
    uint8_t *src1  = ref1->data[0] + y_off1 * src1stride + (int)((unsigned)x_off1 << s->ps.sps->pixel_shift);

    if (x_off0 < QPEL_EXTRA_BEFORE || y_off0 < QPEL_EXTRA_AFTER ||
        x_off0 >= pic_width - block_w - QPEL_EXTRA_AFTER ||
        y_off0 >= pic_height - block_h - QPEL_EXTRA_AFTER) {
        const int edge_emu_stride = EDGE_EMU_BUFFER_STRIDE << s->ps.sps->pixel_shift;
        int offset     = QPEL_EXTRA_BEFORE * src0stride       + (QPEL_EXTRA_BEFORE << s->ps.sps->pixel_shift);
        int buf_offset = QPEL_EXTRA_BEFORE * edge_emu_stride + (QPEL_EXTRA_BEFORE << s->ps.sps->pixel_shift);

        s->vdsp.emulated_edge_mc(lc->edge_emu_buffer, src0 - offset,
                                 edge_emu_stride, src0stride,
                                 block_w + QPEL_EXTRA,
                                 block_h + QPEL_EXTRA,
                                 x_off0 - QPEL_EXTRA_BEFORE, y_off0 - QPEL_EXTRA_BEFORE,
                                 pic_width, pic_height);
        src0 = lc->edge_emu_buffer + buf_offset;
        src0stride = edge_emu_stride;
    }

    if (x_off1 < QPEL_EXTRA_BEFORE || y_off1 < QPEL_EXTRA_AFTER ||
        x_off1 >= pic_width - block_w - QPEL_EXTRA_AFTER ||
        y_off1 >= pic_height - block_h - QPEL_EXTRA_AFTER) {
        const int edge_emu_stride = EDGE_EMU_BUFFER_STRIDE << s->ps.sps->pixel_shift;
        int offset     = QPEL_EXTRA_BEFORE * src1stride       + (QPEL_EXTRA_BEFORE << s->ps.sps->pixel_shift);
        int buf_offset = QPEL_EXTRA_BEFORE * edge_emu_stride + (QPEL_EXTRA_BEFORE << s->ps.sps->pixel_shift);

        s->vdsp.emulated_edge_mc(lc->edge_emu_buffer2, src1 - offset,
                                 edge_emu_stride, src1stride,
                                 block_w + QPEL_EXTRA,
                                 block_h + QPEL_EXTRA,
                                 x_off1 - QPEL_EXTRA_BEFORE, y_off1 - QPEL_EXTRA_BEFORE,
                                 pic_width, pic_height);
        src1 = lc->edge_emu_buffer2 + buf_offset;
        src1stride = edge_emu_stride;
    }

    s->hevcdsp.put_hevc_qpel[idx][!!my0][!!mx0](lc->tmp, src0, src0stride,
                                                block_h, mx0, my0, block_w);
    if (!weight_flag)
        s->hevcdsp.put_hevc_qpel_bi[idx][!!my1][!!mx1](dst, dststride, src1, src1stride, lc->tmp,
                                                       block_h, mx1, my1, block_w);
    else
        s->hevcdsp.put_hevc_qpel_bi_w[idx][!!my1][!!mx1](dst, dststride, src1, src1stride, lc->tmp,
                                                         block_h, s->sh.luma_log2_weight_denom,
                                                         s->sh.luma_weight_l0[current_mv->ref_idx[0]],
                                                         s->sh.luma_weight_l1[current_mv->ref_idx[1]],
                                                         s->sh.luma_offset_l0[current_mv->ref_idx[0]],
                                                         s->sh.luma_offset_l1[current_mv->ref_idx[1]],
                                                         mx1, my1, block_w);

}

/**
 * 8.5.3.2.2.2 Chroma sample uniprediction interpolation process
 *
 * @param s HEVC decoding context
 * @param dst1 target buffer for block data at block position (U plane)
 * @param dst2 target buffer for block data at block position (V plane)
 * @param dststride stride of the dst1 and dst2 buffers
 * @param ref reference picture buffer at origin (0, 0)
 * @param mv motion vector (relative to block position) to get pixel data from
 * @param x_off horizontal position of block from origin (0, 0)
 * @param y_off vertical position of block from origin (0, 0)
 * @param block_w width of block
 * @param block_h height of block
 * @param chroma_weight weighting factor applied to the chroma prediction
 * @param chroma_offset additive offset applied to the chroma prediction value
 */

static void chroma_mc_uni(HEVCContext *s, uint8_t *dst0,
                          ptrdiff_t dststride, uint8_t *src0, ptrdiff_t srcstride, int reflist,
                          int x_off, int y_off, int block_w, int block_h, struct MvField *current_mv, int chroma_weight, int chroma_offset)
{
    HEVCLocalContext *lc = s->HEVClc;
    int pic_width        = s->ps.sps->width >> s->ps.sps->hshift[1];
    int pic_height       = s->ps.sps->height >> s->ps.sps->vshift[1];
    const Mv *mv         = &current_mv->mv[reflist];
    int weight_flag      = (s->sh.slice_type == P_SLICE && s->ps.pps->weighted_pred_flag) ||
                           (s->sh.slice_type == B_SLICE && s->ps.pps->weighted_bipred_flag);
    int idx              = ff_hevc_pel_weight[block_w];
    int hshift           = s->ps.sps->hshift[1];
    int vshift           = s->ps.sps->vshift[1];
    intptr_t mx          = av_mod_uintp2(mv->x, 2 + hshift);
    intptr_t my          = av_mod_uintp2(mv->y, 2 + vshift);
    intptr_t _mx         = mx << (1 - hshift);
    intptr_t _my         = my << (1 - vshift);

    x_off += mv->x >> (2 + hshift);
    y_off += mv->y >> (2 + vshift);
    src0  += y_off * srcstride + (x_off * (1 << s->ps.sps->pixel_shift));

    if (x_off < EPEL_EXTRA_BEFORE || y_off < EPEL_EXTRA_AFTER ||
        x_off >= pic_width - block_w - EPEL_EXTRA_AFTER ||
        y_off >= pic_height - block_h - EPEL_EXTRA_AFTER) {
<<<<<<< HEAD
        const int edge_emu_stride = EDGE_EMU_BUFFER_STRIDE << s->ps.sps->pixel_shift;
        int offset0 = EPEL_EXTRA_BEFORE * (srcstride + (1 << s->ps.sps->pixel_shift));
        int buf_offset0 = EPEL_EXTRA_BEFORE *
                          (edge_emu_stride + (1 << s->ps.sps->pixel_shift));
        s->vdsp.emulated_edge_mc(lc->edge_emu_buffer, src0 - offset0,
                                 edge_emu_stride, srcstride,
                                 block_w + EPEL_EXTRA, block_h + EPEL_EXTRA,
                                 x_off - EPEL_EXTRA_BEFORE,
                                 y_off - EPEL_EXTRA_BEFORE,
                                 pic_width, pic_height);

        src0 = lc->edge_emu_buffer + buf_offset0;
        srcstride = edge_emu_stride;
    }
    if (!weight_flag)
        s->hevcdsp.put_hevc_epel_uni[idx][!!my][!!mx](dst0, dststride, src0, srcstride,
                                                  block_h, _mx, _my, block_w);
    else
        s->hevcdsp.put_hevc_epel_uni_w[idx][!!my][!!mx](dst0, dststride, src0, srcstride,
                                                        block_h, s->sh.chroma_log2_weight_denom,
                                                        chroma_weight, chroma_offset, _mx, _my, block_w);
}

/**
 * 8.5.3.2.2.2 Chroma sample bidirectional interpolation process
 *
 * @param s HEVC decoding context
 * @param dst target buffer for block data at block position
 * @param dststride stride of the dst buffer
 * @param ref0 reference picture0 buffer at origin (0, 0)
 * @param mv0 motion vector0 (relative to block position) to get pixel data from
 * @param x_off horizontal position of block from origin (0, 0)
 * @param y_off vertical position of block from origin (0, 0)
 * @param block_w width of block
 * @param block_h height of block
 * @param ref1 reference picture1 buffer at origin (0, 0)
 * @param mv1 motion vector1 (relative to block position) to get pixel data from
 * @param current_mv current motion vector structure
 * @param cidx chroma component(cb, cr)
 */
static void chroma_mc_bi(HEVCContext *s, uint8_t *dst0, ptrdiff_t dststride, AVFrame *ref0, AVFrame *ref1,
                         int x_off, int y_off, int block_w, int block_h, struct MvField *current_mv, int cidx)
{
    HEVCLocalContext *lc = s->HEVClc;
    uint8_t *src1        = ref0->data[cidx+1];
    uint8_t *src2        = ref1->data[cidx+1];
    ptrdiff_t src1stride = ref0->linesize[cidx+1];
    ptrdiff_t src2stride = ref1->linesize[cidx+1];
    int weight_flag      = (s->sh.slice_type == P_SLICE && s->ps.pps->weighted_pred_flag) ||
                           (s->sh.slice_type == B_SLICE && s->ps.pps->weighted_bipred_flag);
    int pic_width        = s->ps.sps->width >> s->ps.sps->hshift[1];
    int pic_height       = s->ps.sps->height >> s->ps.sps->vshift[1];
    Mv *mv0              = &current_mv->mv[0];
    Mv *mv1              = &current_mv->mv[1];
    int hshift = s->ps.sps->hshift[1];
    int vshift = s->ps.sps->vshift[1];

    intptr_t mx0 = av_mod_uintp2(mv0->x, 2 + hshift);
    intptr_t my0 = av_mod_uintp2(mv0->y, 2 + vshift);
    intptr_t mx1 = av_mod_uintp2(mv1->x, 2 + hshift);
    intptr_t my1 = av_mod_uintp2(mv1->y, 2 + vshift);
    intptr_t _mx0 = mx0 << (1 - hshift);
    intptr_t _my0 = my0 << (1 - vshift);
    intptr_t _mx1 = mx1 << (1 - hshift);
    intptr_t _my1 = my1 << (1 - vshift);

    int x_off0 = x_off + (mv0->x >> (2 + hshift));
    int y_off0 = y_off + (mv0->y >> (2 + vshift));
    int x_off1 = x_off + (mv1->x >> (2 + hshift));
    int y_off1 = y_off + (mv1->y >> (2 + vshift));
    int idx = ff_hevc_pel_weight[block_w];
    src1  += y_off0 * src1stride + (int)((unsigned)x_off0 << s->ps.sps->pixel_shift);
    src2  += y_off1 * src2stride + (int)((unsigned)x_off1 << s->ps.sps->pixel_shift);

    if (x_off0 < EPEL_EXTRA_BEFORE || y_off0 < EPEL_EXTRA_AFTER ||
        x_off0 >= pic_width - block_w - EPEL_EXTRA_AFTER ||
        y_off0 >= pic_height - block_h - EPEL_EXTRA_AFTER) {
        const int edge_emu_stride = EDGE_EMU_BUFFER_STRIDE << s->ps.sps->pixel_shift;
=======
        const ptrdiff_t edge_emu_stride = EDGE_EMU_BUFFER_STRIDE << s->ps.sps->pixel_shift;
>>>>>>> ba479f3d
        int offset1 = EPEL_EXTRA_BEFORE * (src1stride + (1 << s->ps.sps->pixel_shift));
        int buf_offset1 = EPEL_EXTRA_BEFORE *
                          (edge_emu_stride + (1 << s->ps.sps->pixel_shift));

        s->vdsp.emulated_edge_mc(lc->edge_emu_buffer, src1 - offset1,
                                 edge_emu_stride, src1stride,
                                 block_w + EPEL_EXTRA, block_h + EPEL_EXTRA,
                                 x_off0 - EPEL_EXTRA_BEFORE,
                                 y_off0 - EPEL_EXTRA_BEFORE,
                                 pic_width, pic_height);

        src1 = lc->edge_emu_buffer + buf_offset1;
        src1stride = edge_emu_stride;
    }

    if (x_off1 < EPEL_EXTRA_BEFORE || y_off1 < EPEL_EXTRA_AFTER ||
        x_off1 >= pic_width - block_w - EPEL_EXTRA_AFTER ||
        y_off1 >= pic_height - block_h - EPEL_EXTRA_AFTER) {
        const int edge_emu_stride = EDGE_EMU_BUFFER_STRIDE << s->ps.sps->pixel_shift;
        int offset1 = EPEL_EXTRA_BEFORE * (src2stride + (1 << s->ps.sps->pixel_shift));
        int buf_offset1 = EPEL_EXTRA_BEFORE *
                          (edge_emu_stride + (1 << s->ps.sps->pixel_shift));

        s->vdsp.emulated_edge_mc(lc->edge_emu_buffer2, src2 - offset1,
                                 edge_emu_stride, src2stride,
                                 block_w + EPEL_EXTRA, block_h + EPEL_EXTRA,
                                 x_off1 - EPEL_EXTRA_BEFORE,
                                 y_off1 - EPEL_EXTRA_BEFORE,
                                 pic_width, pic_height);

        src2 = lc->edge_emu_buffer2 + buf_offset1;
        src2stride = edge_emu_stride;
    }

    s->hevcdsp.put_hevc_epel[idx][!!my0][!!mx0](lc->tmp, src1, src1stride,
                                                block_h, _mx0, _my0, block_w);
    if (!weight_flag)
        s->hevcdsp.put_hevc_epel_bi[idx][!!my1][!!mx1](dst0, s->frame->linesize[cidx+1],
                                                       src2, src2stride, lc->tmp,
                                                       block_h, _mx1, _my1, block_w);
    else
        s->hevcdsp.put_hevc_epel_bi_w[idx][!!my1][!!mx1](dst0, s->frame->linesize[cidx+1],
                                                         src2, src2stride, lc->tmp,
                                                         block_h,
                                                         s->sh.chroma_log2_weight_denom,
                                                         s->sh.chroma_weight_l0[current_mv->ref_idx[0]][cidx],
                                                         s->sh.chroma_weight_l1[current_mv->ref_idx[1]][cidx],
                                                         s->sh.chroma_offset_l0[current_mv->ref_idx[0]][cidx],
                                                         s->sh.chroma_offset_l1[current_mv->ref_idx[1]][cidx],
                                                         _mx1, _my1, block_w);
}

static void hevc_await_progress(HEVCContext *s, HEVCFrame *ref,
                                const Mv *mv, int y0, int height)
{
    int y = FFMAX(0, (mv->y >> 2) + y0 + height + 9);

    if (s->threads_type == FF_THREAD_FRAME )
        ff_thread_await_progress(&ref->tf, y, 0);
}

static void hevc_luma_mv_mvp_mode(HEVCContext *s, int x0, int y0, int nPbW,
                                  int nPbH, int log2_cb_size, int part_idx,
                                  int merge_idx, MvField *mv)
{
    HEVCLocalContext *lc = s->HEVClc;
    enum InterPredIdc inter_pred_idc = PRED_L0;
    int mvp_flag;

    ff_hevc_set_neighbour_available(s, x0, y0, nPbW, nPbH);
    mv->pred_flag = 0;
    if (s->sh.slice_type == B_SLICE)
        inter_pred_idc = ff_hevc_inter_pred_idc_decode(s, nPbW, nPbH);

    if (inter_pred_idc != PRED_L1) {
        if (s->sh.nb_refs[L0])
            mv->ref_idx[0]= ff_hevc_ref_idx_lx_decode(s, s->sh.nb_refs[L0]);

        mv->pred_flag = PF_L0;
        ff_hevc_hls_mvd_coding(s, x0, y0, 0);
        mvp_flag = ff_hevc_mvp_lx_flag_decode(s);
        ff_hevc_luma_mv_mvp_mode(s, x0, y0, nPbW, nPbH, log2_cb_size,
                                 part_idx, merge_idx, mv, mvp_flag, 0);
        mv->mv[0].x += lc->pu.mvd.x;
        mv->mv[0].y += lc->pu.mvd.y;
    }

    if (inter_pred_idc != PRED_L0) {
        if (s->sh.nb_refs[L1])
            mv->ref_idx[1]= ff_hevc_ref_idx_lx_decode(s, s->sh.nb_refs[L1]);

        if (s->sh.mvd_l1_zero_flag == 1 && inter_pred_idc == PRED_BI) {
            AV_ZERO32(&lc->pu.mvd);
        } else {
            ff_hevc_hls_mvd_coding(s, x0, y0, 1);
        }

        mv->pred_flag += PF_L1;
        mvp_flag = ff_hevc_mvp_lx_flag_decode(s);
        ff_hevc_luma_mv_mvp_mode(s, x0, y0, nPbW, nPbH, log2_cb_size,
                                 part_idx, merge_idx, mv, mvp_flag, 1);
        mv->mv[1].x += lc->pu.mvd.x;
        mv->mv[1].y += lc->pu.mvd.y;
    }
}

static void hls_prediction_unit(HEVCContext *s, int x0, int y0,
                                int nPbW, int nPbH,
                                int log2_cb_size, int partIdx, int idx)
{
#define POS(c_idx, x, y)                                                              \
    &s->frame->data[c_idx][((y) >> s->ps.sps->vshift[c_idx]) * s->frame->linesize[c_idx] + \
                           (((x) >> s->ps.sps->hshift[c_idx]) << s->ps.sps->pixel_shift)]
    HEVCLocalContext *lc = s->HEVClc;
    int merge_idx = 0;
    struct MvField current_mv = {{{ 0 }}};

    int min_pu_width = s->ps.sps->min_pu_width;

    MvField *tab_mvf = s->ref->tab_mvf;
    RefPicList  *refPicList = s->ref->refPicList;
<<<<<<< HEAD
    HEVCFrame *ref0 = NULL, *ref1 = NULL;
=======
    HEVCFrame *ref0, *ref1;

    ptrdiff_t tmpstride = MAX_PB_SIZE * sizeof(int16_t);

>>>>>>> ba479f3d
    uint8_t *dst0 = POS(0, x0, y0);
    uint8_t *dst1 = POS(1, x0, y0);
    uint8_t *dst2 = POS(2, x0, y0);
    int log2_min_cb_size = s->ps.sps->log2_min_cb_size;
    int min_cb_width     = s->ps.sps->min_cb_width;
    int x_cb             = x0 >> log2_min_cb_size;
    int y_cb             = y0 >> log2_min_cb_size;
    int x_pu, y_pu;
    int i, j;

    int skip_flag = SAMPLE_CTB(s->skip_flag, x_cb, y_cb);

    if (!skip_flag)
        lc->pu.merge_flag = ff_hevc_merge_flag_decode(s);

    if (skip_flag || lc->pu.merge_flag) {
        if (s->sh.max_num_merge_cand > 1)
            merge_idx = ff_hevc_merge_idx_decode(s);
        else
            merge_idx = 0;

        ff_hevc_luma_mv_merge_mode(s, x0, y0, nPbW, nPbH, log2_cb_size,
                                   partIdx, merge_idx, &current_mv);
    } else {
        hevc_luma_mv_mvp_mode(s, x0, y0, nPbW, nPbH, log2_cb_size,
                              partIdx, merge_idx, &current_mv);
    }

    x_pu = x0 >> s->ps.sps->log2_min_pu_size;
    y_pu = y0 >> s->ps.sps->log2_min_pu_size;

    for (j = 0; j < nPbH >> s->ps.sps->log2_min_pu_size; j++)
        for (i = 0; i < nPbW >> s->ps.sps->log2_min_pu_size; i++)
            tab_mvf[(y_pu + j) * min_pu_width + x_pu + i] = current_mv;

    if (current_mv.pred_flag & PF_L0) {
        ref0 = refPicList[0].ref[current_mv.ref_idx[0]];
        if (!ref0)
            return;
        hevc_await_progress(s, ref0, &current_mv.mv[0], y0, nPbH);
    }
    if (current_mv.pred_flag & PF_L1) {
        ref1 = refPicList[1].ref[current_mv.ref_idx[1]];
        if (!ref1)
            return;
        hevc_await_progress(s, ref1, &current_mv.mv[1], y0, nPbH);
    }

    if (current_mv.pred_flag == PF_L0) {
        int x0_c = x0 >> s->ps.sps->hshift[1];
        int y0_c = y0 >> s->ps.sps->vshift[1];
        int nPbW_c = nPbW >> s->ps.sps->hshift[1];
        int nPbH_c = nPbH >> s->ps.sps->vshift[1];

        luma_mc_uni(s, dst0, s->frame->linesize[0], ref0->frame,
                    &current_mv.mv[0], x0, y0, nPbW, nPbH,
                    s->sh.luma_weight_l0[current_mv.ref_idx[0]],
                    s->sh.luma_offset_l0[current_mv.ref_idx[0]]);

        if (s->ps.sps->chroma_format_idc) {
            chroma_mc_uni(s, dst1, s->frame->linesize[1], ref0->frame->data[1], ref0->frame->linesize[1],
                          0, x0_c, y0_c, nPbW_c, nPbH_c, &current_mv,
                          s->sh.chroma_weight_l0[current_mv.ref_idx[0]][0], s->sh.chroma_offset_l0[current_mv.ref_idx[0]][0]);
            chroma_mc_uni(s, dst2, s->frame->linesize[2], ref0->frame->data[2], ref0->frame->linesize[2],
                          0, x0_c, y0_c, nPbW_c, nPbH_c, &current_mv,
                          s->sh.chroma_weight_l0[current_mv.ref_idx[0]][1], s->sh.chroma_offset_l0[current_mv.ref_idx[0]][1]);
        }
    } else if (current_mv.pred_flag == PF_L1) {
        int x0_c = x0 >> s->ps.sps->hshift[1];
        int y0_c = y0 >> s->ps.sps->vshift[1];
        int nPbW_c = nPbW >> s->ps.sps->hshift[1];
        int nPbH_c = nPbH >> s->ps.sps->vshift[1];

        luma_mc_uni(s, dst0, s->frame->linesize[0], ref1->frame,
                    &current_mv.mv[1], x0, y0, nPbW, nPbH,
                    s->sh.luma_weight_l1[current_mv.ref_idx[1]],
                    s->sh.luma_offset_l1[current_mv.ref_idx[1]]);

        if (s->ps.sps->chroma_format_idc) {
            chroma_mc_uni(s, dst1, s->frame->linesize[1], ref1->frame->data[1], ref1->frame->linesize[1],
                          1, x0_c, y0_c, nPbW_c, nPbH_c, &current_mv,
                          s->sh.chroma_weight_l1[current_mv.ref_idx[1]][0], s->sh.chroma_offset_l1[current_mv.ref_idx[1]][0]);

            chroma_mc_uni(s, dst2, s->frame->linesize[2], ref1->frame->data[2], ref1->frame->linesize[2],
                          1, x0_c, y0_c, nPbW_c, nPbH_c, &current_mv,
                          s->sh.chroma_weight_l1[current_mv.ref_idx[1]][1], s->sh.chroma_offset_l1[current_mv.ref_idx[1]][1]);
        }
    } else if (current_mv.pred_flag == PF_BI) {
        int x0_c = x0 >> s->ps.sps->hshift[1];
        int y0_c = y0 >> s->ps.sps->vshift[1];
        int nPbW_c = nPbW >> s->ps.sps->hshift[1];
        int nPbH_c = nPbH >> s->ps.sps->vshift[1];

        luma_mc_bi(s, dst0, s->frame->linesize[0], ref0->frame,
                   &current_mv.mv[0], x0, y0, nPbW, nPbH,
                   ref1->frame, &current_mv.mv[1], &current_mv);

        if (s->ps.sps->chroma_format_idc) {
            chroma_mc_bi(s, dst1, s->frame->linesize[1], ref0->frame, ref1->frame,
                         x0_c, y0_c, nPbW_c, nPbH_c, &current_mv, 0);

            chroma_mc_bi(s, dst2, s->frame->linesize[2], ref0->frame, ref1->frame,
                         x0_c, y0_c, nPbW_c, nPbH_c, &current_mv, 1);
        }
    }
}

/**
 * 8.4.1
 */
static int luma_intra_pred_mode(HEVCContext *s, int x0, int y0, int pu_size,
                                int prev_intra_luma_pred_flag)
{
    HEVCLocalContext *lc = s->HEVClc;
    int x_pu             = x0 >> s->ps.sps->log2_min_pu_size;
    int y_pu             = y0 >> s->ps.sps->log2_min_pu_size;
    int min_pu_width     = s->ps.sps->min_pu_width;
    int size_in_pus      = pu_size >> s->ps.sps->log2_min_pu_size;
    int x0b              = av_mod_uintp2(x0, s->ps.sps->log2_ctb_size);
    int y0b              = av_mod_uintp2(y0, s->ps.sps->log2_ctb_size);

    int cand_up   = (lc->ctb_up_flag || y0b) ?
                    s->tab_ipm[(y_pu - 1) * min_pu_width + x_pu] : INTRA_DC;
    int cand_left = (lc->ctb_left_flag || x0b) ?
                    s->tab_ipm[y_pu * min_pu_width + x_pu - 1]   : INTRA_DC;

    int y_ctb = (y0 >> (s->ps.sps->log2_ctb_size)) << (s->ps.sps->log2_ctb_size);

    MvField *tab_mvf = s->ref->tab_mvf;
    int intra_pred_mode;
    int candidate[3];
    int i, j;

    // intra_pred_mode prediction does not cross vertical CTB boundaries
    if ((y0 - 1) < y_ctb)
        cand_up = INTRA_DC;

    if (cand_left == cand_up) {
        if (cand_left < 2) {
            candidate[0] = INTRA_PLANAR;
            candidate[1] = INTRA_DC;
            candidate[2] = INTRA_ANGULAR_26;
        } else {
            candidate[0] = cand_left;
            candidate[1] = 2 + ((cand_left - 2 - 1 + 32) & 31);
            candidate[2] = 2 + ((cand_left - 2 + 1) & 31);
        }
    } else {
        candidate[0] = cand_left;
        candidate[1] = cand_up;
        if (candidate[0] != INTRA_PLANAR && candidate[1] != INTRA_PLANAR) {
            candidate[2] = INTRA_PLANAR;
        } else if (candidate[0] != INTRA_DC && candidate[1] != INTRA_DC) {
            candidate[2] = INTRA_DC;
        } else {
            candidate[2] = INTRA_ANGULAR_26;
        }
    }

    if (prev_intra_luma_pred_flag) {
        intra_pred_mode = candidate[lc->pu.mpm_idx];
    } else {
        if (candidate[0] > candidate[1])
            FFSWAP(uint8_t, candidate[0], candidate[1]);
        if (candidate[0] > candidate[2])
            FFSWAP(uint8_t, candidate[0], candidate[2]);
        if (candidate[1] > candidate[2])
            FFSWAP(uint8_t, candidate[1], candidate[2]);

        intra_pred_mode = lc->pu.rem_intra_luma_pred_mode;
        for (i = 0; i < 3; i++)
            if (intra_pred_mode >= candidate[i])
                intra_pred_mode++;
    }

    /* write the intra prediction units into the mv array */
    if (!size_in_pus)
        size_in_pus = 1;
    for (i = 0; i < size_in_pus; i++) {
        memset(&s->tab_ipm[(y_pu + i) * min_pu_width + x_pu],
               intra_pred_mode, size_in_pus);

        for (j = 0; j < size_in_pus; j++) {
            tab_mvf[(y_pu + j) * min_pu_width + x_pu + i].pred_flag = PF_INTRA;
        }
    }

    return intra_pred_mode;
}

static av_always_inline void set_ct_depth(HEVCContext *s, int x0, int y0,
                                          int log2_cb_size, int ct_depth)
{
    int length = (1 << log2_cb_size) >> s->ps.sps->log2_min_cb_size;
    int x_cb   = x0 >> s->ps.sps->log2_min_cb_size;
    int y_cb   = y0 >> s->ps.sps->log2_min_cb_size;
    int y;

    for (y = 0; y < length; y++)
        memset(&s->tab_ct_depth[(y_cb + y) * s->ps.sps->min_cb_width + x_cb],
               ct_depth, length);
}

static const uint8_t tab_mode_idx[] = {
     0,  1,  2,  2,  2,  2,  3,  5,  7,  8, 10, 12, 13, 15, 17, 18, 19, 20,
    21, 22, 23, 23, 24, 24, 25, 25, 26, 27, 27, 28, 28, 29, 29, 30, 31};

static void intra_prediction_unit(HEVCContext *s, int x0, int y0,
                                  int log2_cb_size)
{
    HEVCLocalContext *lc = s->HEVClc;
    static const uint8_t intra_chroma_table[4] = { 0, 26, 10, 1 };
    uint8_t prev_intra_luma_pred_flag[4];
    int split   = lc->cu.part_mode == PART_NxN;
    int pb_size = (1 << log2_cb_size) >> split;
    int side    = split + 1;
    int chroma_mode;
    int i, j;

    for (i = 0; i < side; i++)
        for (j = 0; j < side; j++)
            prev_intra_luma_pred_flag[2 * i + j] = ff_hevc_prev_intra_luma_pred_flag_decode(s);

    for (i = 0; i < side; i++) {
        for (j = 0; j < side; j++) {
            if (prev_intra_luma_pred_flag[2 * i + j])
                lc->pu.mpm_idx = ff_hevc_mpm_idx_decode(s);
            else
                lc->pu.rem_intra_luma_pred_mode = ff_hevc_rem_intra_luma_pred_mode_decode(s);

            lc->pu.intra_pred_mode[2 * i + j] =
                luma_intra_pred_mode(s, x0 + pb_size * j, y0 + pb_size * i, pb_size,
                                     prev_intra_luma_pred_flag[2 * i + j]);
        }
    }

    if (s->ps.sps->chroma_format_idc == 3) {
        for (i = 0; i < side; i++) {
            for (j = 0; j < side; j++) {
                lc->pu.chroma_mode_c[2 * i + j] = chroma_mode = ff_hevc_intra_chroma_pred_mode_decode(s);
                if (chroma_mode != 4) {
                    if (lc->pu.intra_pred_mode[2 * i + j] == intra_chroma_table[chroma_mode])
                        lc->pu.intra_pred_mode_c[2 * i + j] = 34;
                    else
                        lc->pu.intra_pred_mode_c[2 * i + j] = intra_chroma_table[chroma_mode];
                } else {
                    lc->pu.intra_pred_mode_c[2 * i + j] = lc->pu.intra_pred_mode[2 * i + j];
                }
            }
        }
    } else if (s->ps.sps->chroma_format_idc == 2) {
        int mode_idx;
        lc->pu.chroma_mode_c[0] = chroma_mode = ff_hevc_intra_chroma_pred_mode_decode(s);
        if (chroma_mode != 4) {
            if (lc->pu.intra_pred_mode[0] == intra_chroma_table[chroma_mode])
                mode_idx = 34;
            else
                mode_idx = intra_chroma_table[chroma_mode];
        } else {
            mode_idx = lc->pu.intra_pred_mode[0];
        }
        lc->pu.intra_pred_mode_c[0] = tab_mode_idx[mode_idx];
    } else if (s->ps.sps->chroma_format_idc != 0) {
        chroma_mode = ff_hevc_intra_chroma_pred_mode_decode(s);
        if (chroma_mode != 4) {
            if (lc->pu.intra_pred_mode[0] == intra_chroma_table[chroma_mode])
                lc->pu.intra_pred_mode_c[0] = 34;
            else
                lc->pu.intra_pred_mode_c[0] = intra_chroma_table[chroma_mode];
        } else {
            lc->pu.intra_pred_mode_c[0] = lc->pu.intra_pred_mode[0];
        }
    }
}

static void intra_prediction_unit_default_value(HEVCContext *s,
                                                int x0, int y0,
                                                int log2_cb_size)
{
    HEVCLocalContext *lc = s->HEVClc;
    int pb_size          = 1 << log2_cb_size;
    int size_in_pus      = pb_size >> s->ps.sps->log2_min_pu_size;
    int min_pu_width     = s->ps.sps->min_pu_width;
    MvField *tab_mvf     = s->ref->tab_mvf;
    int x_pu             = x0 >> s->ps.sps->log2_min_pu_size;
    int y_pu             = y0 >> s->ps.sps->log2_min_pu_size;
    int j, k;

    if (size_in_pus == 0)
        size_in_pus = 1;
    for (j = 0; j < size_in_pus; j++)
        memset(&s->tab_ipm[(y_pu + j) * min_pu_width + x_pu], INTRA_DC, size_in_pus);
    if (lc->cu.pred_mode == MODE_INTRA)
        for (j = 0; j < size_in_pus; j++)
            for (k = 0; k < size_in_pus; k++)
                tab_mvf[(y_pu + j) * min_pu_width + x_pu + k].pred_flag = PF_INTRA;
}

static int hls_coding_unit(HEVCContext *s, int x0, int y0, int log2_cb_size)
{
    int cb_size          = 1 << log2_cb_size;
    HEVCLocalContext *lc = s->HEVClc;
    int log2_min_cb_size = s->ps.sps->log2_min_cb_size;
    int length           = cb_size >> log2_min_cb_size;
    int min_cb_width     = s->ps.sps->min_cb_width;
    int x_cb             = x0 >> log2_min_cb_size;
    int y_cb             = y0 >> log2_min_cb_size;
    int idx              = log2_cb_size - 2;
    int qp_block_mask    = (1<<(s->ps.sps->log2_ctb_size - s->ps.pps->diff_cu_qp_delta_depth)) - 1;
    int x, y, ret;

    lc->cu.x                = x0;
    lc->cu.y                = y0;
    lc->cu.pred_mode        = MODE_INTRA;
    lc->cu.part_mode        = PART_2Nx2N;
    lc->cu.intra_split_flag = 0;

    SAMPLE_CTB(s->skip_flag, x_cb, y_cb) = 0;
    for (x = 0; x < 4; x++)
        lc->pu.intra_pred_mode[x] = 1;
    if (s->ps.pps->transquant_bypass_enable_flag) {
        lc->cu.cu_transquant_bypass_flag = ff_hevc_cu_transquant_bypass_flag_decode(s);
        if (lc->cu.cu_transquant_bypass_flag)
            set_deblocking_bypass(s, x0, y0, log2_cb_size);
    } else
        lc->cu.cu_transquant_bypass_flag = 0;

    if (s->sh.slice_type != I_SLICE) {
        uint8_t skip_flag = ff_hevc_skip_flag_decode(s, x0, y0, x_cb, y_cb);

        x = y_cb * min_cb_width + x_cb;
        for (y = 0; y < length; y++) {
            memset(&s->skip_flag[x], skip_flag, length);
            x += min_cb_width;
        }
        lc->cu.pred_mode = skip_flag ? MODE_SKIP : MODE_INTER;
    } else {
        x = y_cb * min_cb_width + x_cb;
        for (y = 0; y < length; y++) {
            memset(&s->skip_flag[x], 0, length);
            x += min_cb_width;
        }
    }

    if (SAMPLE_CTB(s->skip_flag, x_cb, y_cb)) {
        hls_prediction_unit(s, x0, y0, cb_size, cb_size, log2_cb_size, 0, idx);
        intra_prediction_unit_default_value(s, x0, y0, log2_cb_size);

        if (!s->sh.disable_deblocking_filter_flag)
            ff_hevc_deblocking_boundary_strengths(s, x0, y0, log2_cb_size);
    } else {
        int pcm_flag = 0;

        if (s->sh.slice_type != I_SLICE)
            lc->cu.pred_mode = ff_hevc_pred_mode_decode(s);
        if (lc->cu.pred_mode != MODE_INTRA ||
            log2_cb_size == s->ps.sps->log2_min_cb_size) {
            lc->cu.part_mode        = ff_hevc_part_mode_decode(s, log2_cb_size);
            lc->cu.intra_split_flag = lc->cu.part_mode == PART_NxN &&
                                      lc->cu.pred_mode == MODE_INTRA;
        }

        if (lc->cu.pred_mode == MODE_INTRA) {
            if (lc->cu.part_mode == PART_2Nx2N && s->ps.sps->pcm_enabled_flag &&
                log2_cb_size >= s->ps.sps->pcm.log2_min_pcm_cb_size &&
                log2_cb_size <= s->ps.sps->pcm.log2_max_pcm_cb_size) {
                pcm_flag = ff_hevc_pcm_flag_decode(s);
            }
            if (pcm_flag) {
                intra_prediction_unit_default_value(s, x0, y0, log2_cb_size);
                ret = hls_pcm_sample(s, x0, y0, log2_cb_size);
                if (s->ps.sps->pcm.loop_filter_disable_flag)
                    set_deblocking_bypass(s, x0, y0, log2_cb_size);

                if (ret < 0)
                    return ret;
            } else {
                intra_prediction_unit(s, x0, y0, log2_cb_size);
            }
        } else {
            intra_prediction_unit_default_value(s, x0, y0, log2_cb_size);
            switch (lc->cu.part_mode) {
            case PART_2Nx2N:
                hls_prediction_unit(s, x0, y0, cb_size, cb_size, log2_cb_size, 0, idx);
                break;
            case PART_2NxN:
                hls_prediction_unit(s, x0, y0,               cb_size, cb_size / 2, log2_cb_size, 0, idx);
                hls_prediction_unit(s, x0, y0 + cb_size / 2, cb_size, cb_size / 2, log2_cb_size, 1, idx);
                break;
            case PART_Nx2N:
                hls_prediction_unit(s, x0,               y0, cb_size / 2, cb_size, log2_cb_size, 0, idx - 1);
                hls_prediction_unit(s, x0 + cb_size / 2, y0, cb_size / 2, cb_size, log2_cb_size, 1, idx - 1);
                break;
            case PART_2NxnU:
                hls_prediction_unit(s, x0, y0,               cb_size, cb_size     / 4, log2_cb_size, 0, idx);
                hls_prediction_unit(s, x0, y0 + cb_size / 4, cb_size, cb_size * 3 / 4, log2_cb_size, 1, idx);
                break;
            case PART_2NxnD:
                hls_prediction_unit(s, x0, y0,                   cb_size, cb_size * 3 / 4, log2_cb_size, 0, idx);
                hls_prediction_unit(s, x0, y0 + cb_size * 3 / 4, cb_size, cb_size     / 4, log2_cb_size, 1, idx);
                break;
            case PART_nLx2N:
                hls_prediction_unit(s, x0,               y0, cb_size     / 4, cb_size, log2_cb_size, 0, idx - 2);
                hls_prediction_unit(s, x0 + cb_size / 4, y0, cb_size * 3 / 4, cb_size, log2_cb_size, 1, idx - 2);
                break;
            case PART_nRx2N:
                hls_prediction_unit(s, x0,                   y0, cb_size * 3 / 4, cb_size, log2_cb_size, 0, idx - 2);
                hls_prediction_unit(s, x0 + cb_size * 3 / 4, y0, cb_size     / 4, cb_size, log2_cb_size, 1, idx - 2);
                break;
            case PART_NxN:
                hls_prediction_unit(s, x0,               y0,               cb_size / 2, cb_size / 2, log2_cb_size, 0, idx - 1);
                hls_prediction_unit(s, x0 + cb_size / 2, y0,               cb_size / 2, cb_size / 2, log2_cb_size, 1, idx - 1);
                hls_prediction_unit(s, x0,               y0 + cb_size / 2, cb_size / 2, cb_size / 2, log2_cb_size, 2, idx - 1);
                hls_prediction_unit(s, x0 + cb_size / 2, y0 + cb_size / 2, cb_size / 2, cb_size / 2, log2_cb_size, 3, idx - 1);
                break;
            }
        }

        if (!pcm_flag) {
            int rqt_root_cbf = 1;

            if (lc->cu.pred_mode != MODE_INTRA &&
                !(lc->cu.part_mode == PART_2Nx2N && lc->pu.merge_flag)) {
                rqt_root_cbf = ff_hevc_no_residual_syntax_flag_decode(s);
            }
            if (rqt_root_cbf) {
                const static int cbf[2] = { 0 };
                lc->cu.max_trafo_depth = lc->cu.pred_mode == MODE_INTRA ?
                                         s->ps.sps->max_transform_hierarchy_depth_intra + lc->cu.intra_split_flag :
                                         s->ps.sps->max_transform_hierarchy_depth_inter;
                ret = hls_transform_tree(s, x0, y0, x0, y0, x0, y0,
                                         log2_cb_size,
                                         log2_cb_size, 0, 0, cbf, cbf);
                if (ret < 0)
                    return ret;
            } else {
                if (!s->sh.disable_deblocking_filter_flag)
                    ff_hevc_deblocking_boundary_strengths(s, x0, y0, log2_cb_size);
            }
        }
    }

    if (s->ps.pps->cu_qp_delta_enabled_flag && lc->tu.is_cu_qp_delta_coded == 0)
        ff_hevc_set_qPy(s, x0, y0, log2_cb_size);

    x = y_cb * min_cb_width + x_cb;
    for (y = 0; y < length; y++) {
        memset(&s->qp_y_tab[x], lc->qp_y, length);
        x += min_cb_width;
    }

    if(((x0 + (1<<log2_cb_size)) & qp_block_mask) == 0 &&
       ((y0 + (1<<log2_cb_size)) & qp_block_mask) == 0) {
        lc->qPy_pred = lc->qp_y;
    }

    set_ct_depth(s, x0, y0, log2_cb_size, lc->ct_depth);

    return 0;
}

static int hls_coding_quadtree(HEVCContext *s, int x0, int y0,
                               int log2_cb_size, int cb_depth)
{
    HEVCLocalContext *lc = s->HEVClc;
    const int cb_size    = 1 << log2_cb_size;
    int ret;
    int split_cu;

    lc->ct_depth = cb_depth;
    if (x0 + cb_size <= s->ps.sps->width  &&
        y0 + cb_size <= s->ps.sps->height &&
        log2_cb_size > s->ps.sps->log2_min_cb_size) {
        split_cu = ff_hevc_split_coding_unit_flag_decode(s, cb_depth, x0, y0);
    } else {
        split_cu = (log2_cb_size > s->ps.sps->log2_min_cb_size);
    }
    if (s->ps.pps->cu_qp_delta_enabled_flag &&
        log2_cb_size >= s->ps.sps->log2_ctb_size - s->ps.pps->diff_cu_qp_delta_depth) {
        lc->tu.is_cu_qp_delta_coded = 0;
        lc->tu.cu_qp_delta          = 0;
    }

    if (s->sh.cu_chroma_qp_offset_enabled_flag &&
        log2_cb_size >= s->ps.sps->log2_ctb_size - s->ps.pps->diff_cu_chroma_qp_offset_depth) {
        lc->tu.is_cu_chroma_qp_offset_coded = 0;
    }

    if (split_cu) {
        int qp_block_mask = (1<<(s->ps.sps->log2_ctb_size - s->ps.pps->diff_cu_qp_delta_depth)) - 1;
        const int cb_size_split = cb_size >> 1;
        const int x1 = x0 + cb_size_split;
        const int y1 = y0 + cb_size_split;

        int more_data = 0;

        more_data = hls_coding_quadtree(s, x0, y0, log2_cb_size - 1, cb_depth + 1);
        if (more_data < 0)
            return more_data;

        if (more_data && x1 < s->ps.sps->width) {
            more_data = hls_coding_quadtree(s, x1, y0, log2_cb_size - 1, cb_depth + 1);
            if (more_data < 0)
                return more_data;
        }
        if (more_data && y1 < s->ps.sps->height) {
            more_data = hls_coding_quadtree(s, x0, y1, log2_cb_size - 1, cb_depth + 1);
            if (more_data < 0)
                return more_data;
        }
        if (more_data && x1 < s->ps.sps->width &&
            y1 < s->ps.sps->height) {
            more_data = hls_coding_quadtree(s, x1, y1, log2_cb_size - 1, cb_depth + 1);
            if (more_data < 0)
                return more_data;
        }

        if(((x0 + (1<<log2_cb_size)) & qp_block_mask) == 0 &&
            ((y0 + (1<<log2_cb_size)) & qp_block_mask) == 0)
            lc->qPy_pred = lc->qp_y;

        if (more_data)
            return ((x1 + cb_size_split) < s->ps.sps->width ||
                    (y1 + cb_size_split) < s->ps.sps->height);
        else
            return 0;
    } else {
        ret = hls_coding_unit(s, x0, y0, log2_cb_size);
        if (ret < 0)
            return ret;
        if ((!((x0 + cb_size) %
               (1 << (s->ps.sps->log2_ctb_size))) ||
             (x0 + cb_size >= s->ps.sps->width)) &&
            (!((y0 + cb_size) %
               (1 << (s->ps.sps->log2_ctb_size))) ||
             (y0 + cb_size >= s->ps.sps->height))) {
            int end_of_slice_flag = ff_hevc_end_of_slice_flag_decode(s);
            return !end_of_slice_flag;
        } else {
            return 1;
        }
    }

    return 0;
}

static void hls_decode_neighbour(HEVCContext *s, int x_ctb, int y_ctb,
                                 int ctb_addr_ts)
{
    HEVCLocalContext *lc  = s->HEVClc;
    int ctb_size          = 1 << s->ps.sps->log2_ctb_size;
    int ctb_addr_rs       = s->ps.pps->ctb_addr_ts_to_rs[ctb_addr_ts];
    int ctb_addr_in_slice = ctb_addr_rs - s->sh.slice_addr;

    s->tab_slice_address[ctb_addr_rs] = s->sh.slice_addr;

    if (s->ps.pps->entropy_coding_sync_enabled_flag) {
        if (x_ctb == 0 && (y_ctb & (ctb_size - 1)) == 0)
            lc->first_qp_group = 1;
        lc->end_of_tiles_x = s->ps.sps->width;
    } else if (s->ps.pps->tiles_enabled_flag) {
        if (ctb_addr_ts && s->ps.pps->tile_id[ctb_addr_ts] != s->ps.pps->tile_id[ctb_addr_ts - 1]) {
            int idxX = s->ps.pps->col_idxX[x_ctb >> s->ps.sps->log2_ctb_size];
            lc->end_of_tiles_x   = x_ctb + (s->ps.pps->column_width[idxX] << s->ps.sps->log2_ctb_size);
            lc->first_qp_group   = 1;
        }
    } else {
        lc->end_of_tiles_x = s->ps.sps->width;
    }

    lc->end_of_tiles_y = FFMIN(y_ctb + ctb_size, s->ps.sps->height);

    lc->boundary_flags = 0;
    if (s->ps.pps->tiles_enabled_flag) {
        if (x_ctb > 0 && s->ps.pps->tile_id[ctb_addr_ts] != s->ps.pps->tile_id[s->ps.pps->ctb_addr_rs_to_ts[ctb_addr_rs - 1]])
            lc->boundary_flags |= BOUNDARY_LEFT_TILE;
        if (x_ctb > 0 && s->tab_slice_address[ctb_addr_rs] != s->tab_slice_address[ctb_addr_rs - 1])
            lc->boundary_flags |= BOUNDARY_LEFT_SLICE;
        if (y_ctb > 0 && s->ps.pps->tile_id[ctb_addr_ts] != s->ps.pps->tile_id[s->ps.pps->ctb_addr_rs_to_ts[ctb_addr_rs - s->ps.sps->ctb_width]])
            lc->boundary_flags |= BOUNDARY_UPPER_TILE;
        if (y_ctb > 0 && s->tab_slice_address[ctb_addr_rs] != s->tab_slice_address[ctb_addr_rs - s->ps.sps->ctb_width])
            lc->boundary_flags |= BOUNDARY_UPPER_SLICE;
    } else {
        if (ctb_addr_in_slice <= 0)
            lc->boundary_flags |= BOUNDARY_LEFT_SLICE;
        if (ctb_addr_in_slice < s->ps.sps->ctb_width)
            lc->boundary_flags |= BOUNDARY_UPPER_SLICE;
    }

    lc->ctb_left_flag = ((x_ctb > 0) && (ctb_addr_in_slice > 0) && !(lc->boundary_flags & BOUNDARY_LEFT_TILE));
    lc->ctb_up_flag   = ((y_ctb > 0) && (ctb_addr_in_slice >= s->ps.sps->ctb_width) && !(lc->boundary_flags & BOUNDARY_UPPER_TILE));
    lc->ctb_up_right_flag = ((y_ctb > 0)  && (ctb_addr_in_slice+1 >= s->ps.sps->ctb_width) && (s->ps.pps->tile_id[ctb_addr_ts] == s->ps.pps->tile_id[s->ps.pps->ctb_addr_rs_to_ts[ctb_addr_rs+1 - s->ps.sps->ctb_width]]));
    lc->ctb_up_left_flag = ((x_ctb > 0) && (y_ctb > 0)  && (ctb_addr_in_slice-1 >= s->ps.sps->ctb_width) && (s->ps.pps->tile_id[ctb_addr_ts] == s->ps.pps->tile_id[s->ps.pps->ctb_addr_rs_to_ts[ctb_addr_rs-1 - s->ps.sps->ctb_width]]));
}

static int hls_decode_entry(AVCodecContext *avctxt, void *isFilterThread)
{
    HEVCContext *s  = avctxt->priv_data;
    int ctb_size    = 1 << s->ps.sps->log2_ctb_size;
    int more_data   = 1;
    int x_ctb       = 0;
    int y_ctb       = 0;
    int ctb_addr_ts = s->ps.pps->ctb_addr_rs_to_ts[s->sh.slice_ctb_addr_rs];

    if (!ctb_addr_ts && s->sh.dependent_slice_segment_flag) {
        av_log(s->avctx, AV_LOG_ERROR, "Impossible initial tile.\n");
        return AVERROR_INVALIDDATA;
    }

    if (s->sh.dependent_slice_segment_flag) {
        int prev_rs = s->ps.pps->ctb_addr_ts_to_rs[ctb_addr_ts - 1];
        if (s->tab_slice_address[prev_rs] != s->sh.slice_addr) {
            av_log(s->avctx, AV_LOG_ERROR, "Previous slice segment missing\n");
            return AVERROR_INVALIDDATA;
        }
    }

    while (more_data && ctb_addr_ts < s->ps.sps->ctb_size) {
        int ctb_addr_rs = s->ps.pps->ctb_addr_ts_to_rs[ctb_addr_ts];

        x_ctb = (ctb_addr_rs % ((s->ps.sps->width + ctb_size - 1) >> s->ps.sps->log2_ctb_size)) << s->ps.sps->log2_ctb_size;
        y_ctb = (ctb_addr_rs / ((s->ps.sps->width + ctb_size - 1) >> s->ps.sps->log2_ctb_size)) << s->ps.sps->log2_ctb_size;
        hls_decode_neighbour(s, x_ctb, y_ctb, ctb_addr_ts);

        ff_hevc_cabac_init(s, ctb_addr_ts);

        hls_sao_param(s, x_ctb >> s->ps.sps->log2_ctb_size, y_ctb >> s->ps.sps->log2_ctb_size);

        s->deblock[ctb_addr_rs].beta_offset = s->sh.beta_offset;
        s->deblock[ctb_addr_rs].tc_offset   = s->sh.tc_offset;
        s->filter_slice_edges[ctb_addr_rs]  = s->sh.slice_loop_filter_across_slices_enabled_flag;

        more_data = hls_coding_quadtree(s, x_ctb, y_ctb, s->ps.sps->log2_ctb_size, 0);
        if (more_data < 0) {
            s->tab_slice_address[ctb_addr_rs] = -1;
            return more_data;
        }


        ctb_addr_ts++;
        ff_hevc_save_states(s, ctb_addr_ts);
        ff_hevc_hls_filters(s, x_ctb, y_ctb, ctb_size);
    }

    if (x_ctb + ctb_size >= s->ps.sps->width &&
        y_ctb + ctb_size >= s->ps.sps->height)
        ff_hevc_hls_filter(s, x_ctb, y_ctb, ctb_size);

    return ctb_addr_ts;
}

static int hls_slice_data(HEVCContext *s)
{
    int arg[2];
    int ret[2];

    arg[0] = 0;
    arg[1] = 1;

    s->avctx->execute(s->avctx, hls_decode_entry, arg, ret , 1, sizeof(int));
    return ret[0];
}
static int hls_decode_entry_wpp(AVCodecContext *avctxt, void *input_ctb_row, int job, int self_id)
{
    HEVCContext *s1  = avctxt->priv_data, *s;
    HEVCLocalContext *lc;
    int ctb_size    = 1<< s1->ps.sps->log2_ctb_size;
    int more_data   = 1;
    int *ctb_row_p    = input_ctb_row;
    int ctb_row = ctb_row_p[job];
    int ctb_addr_rs = s1->sh.slice_ctb_addr_rs + ctb_row * ((s1->ps.sps->width + ctb_size - 1) >> s1->ps.sps->log2_ctb_size);
    int ctb_addr_ts = s1->ps.pps->ctb_addr_rs_to_ts[ctb_addr_rs];
    int thread = ctb_row % s1->threads_number;
    int ret;

    s = s1->sList[self_id];
    lc = s->HEVClc;

    if(ctb_row) {
        ret = init_get_bits8(&lc->gb, s->data + s->sh.offset[ctb_row - 1], s->sh.size[ctb_row - 1]);

        if (ret < 0)
            return ret;
        ff_init_cabac_decoder(&lc->cc, s->data + s->sh.offset[(ctb_row)-1], s->sh.size[ctb_row - 1]);
    }

    while(more_data && ctb_addr_ts < s->ps.sps->ctb_size) {
        int x_ctb = (ctb_addr_rs % s->ps.sps->ctb_width) << s->ps.sps->log2_ctb_size;
        int y_ctb = (ctb_addr_rs / s->ps.sps->ctb_width) << s->ps.sps->log2_ctb_size;

        hls_decode_neighbour(s, x_ctb, y_ctb, ctb_addr_ts);

        ff_thread_await_progress2(s->avctx, ctb_row, thread, SHIFT_CTB_WPP);

        if (avpriv_atomic_int_get(&s1->wpp_err)){
            ff_thread_report_progress2(s->avctx, ctb_row , thread, SHIFT_CTB_WPP);
            return 0;
        }

        ff_hevc_cabac_init(s, ctb_addr_ts);
        hls_sao_param(s, x_ctb >> s->ps.sps->log2_ctb_size, y_ctb >> s->ps.sps->log2_ctb_size);
        more_data = hls_coding_quadtree(s, x_ctb, y_ctb, s->ps.sps->log2_ctb_size, 0);

        if (more_data < 0) {
            s->tab_slice_address[ctb_addr_rs] = -1;
            avpriv_atomic_int_set(&s1->wpp_err,  1);
            ff_thread_report_progress2(s->avctx, ctb_row ,thread, SHIFT_CTB_WPP);
            return more_data;
        }

        ctb_addr_ts++;

        ff_hevc_save_states(s, ctb_addr_ts);
        ff_thread_report_progress2(s->avctx, ctb_row, thread, 1);
        ff_hevc_hls_filters(s, x_ctb, y_ctb, ctb_size);

        if (!more_data && (x_ctb+ctb_size) < s->ps.sps->width && ctb_row != s->sh.num_entry_point_offsets) {
            avpriv_atomic_int_set(&s1->wpp_err,  1);
            ff_thread_report_progress2(s->avctx, ctb_row ,thread, SHIFT_CTB_WPP);
            return 0;
        }

        if ((x_ctb+ctb_size) >= s->ps.sps->width && (y_ctb+ctb_size) >= s->ps.sps->height ) {
            ff_hevc_hls_filter(s, x_ctb, y_ctb, ctb_size);
            ff_thread_report_progress2(s->avctx, ctb_row , thread, SHIFT_CTB_WPP);
            return ctb_addr_ts;
        }
        ctb_addr_rs       = s->ps.pps->ctb_addr_ts_to_rs[ctb_addr_ts];
        x_ctb+=ctb_size;

        if(x_ctb >= s->ps.sps->width) {
            break;
        }
    }
    ff_thread_report_progress2(s->avctx, ctb_row ,thread, SHIFT_CTB_WPP);

    return 0;
}

static int hls_slice_data_wpp(HEVCContext *s, const H2645NAL *nal)
{
    const uint8_t *data = nal->data;
    int length          = nal->size;
    HEVCLocalContext *lc = s->HEVClc;
    int *ret = av_malloc_array(s->sh.num_entry_point_offsets + 1, sizeof(int));
    int *arg = av_malloc_array(s->sh.num_entry_point_offsets + 1, sizeof(int));
    int64_t offset;
    int64_t startheader, cmpt = 0;
    int i, j, res = 0;

    if (!ret || !arg) {
        av_free(ret);
        av_free(arg);
        return AVERROR(ENOMEM);
    }

    if (s->sh.slice_ctb_addr_rs + s->sh.num_entry_point_offsets * s->ps.sps->ctb_width >= s->ps.sps->ctb_width * s->ps.sps->ctb_height) {
        av_log(s->avctx, AV_LOG_ERROR, "WPP ctb addresses are wrong (%d %d %d %d)\n",
            s->sh.slice_ctb_addr_rs, s->sh.num_entry_point_offsets,
            s->ps.sps->ctb_width, s->ps.sps->ctb_height
        );
        res = AVERROR_INVALIDDATA;
        goto error;
    }

    ff_alloc_entries(s->avctx, s->sh.num_entry_point_offsets + 1);

    if (!s->sList[1]) {
        for (i = 1; i < s->threads_number; i++) {
            s->sList[i] = av_malloc(sizeof(HEVCContext));
            memcpy(s->sList[i], s, sizeof(HEVCContext));
            s->HEVClcList[i] = av_mallocz(sizeof(HEVCLocalContext));
            s->sList[i]->HEVClc = s->HEVClcList[i];
        }
    }

    offset = (lc->gb.index >> 3);

    for (j = 0, cmpt = 0, startheader = offset + s->sh.entry_point_offset[0]; j < nal->skipped_bytes; j++) {
        if (nal->skipped_bytes_pos[j] >= offset && nal->skipped_bytes_pos[j] < startheader) {
            startheader--;
            cmpt++;
        }
    }

    for (i = 1; i < s->sh.num_entry_point_offsets; i++) {
        offset += (s->sh.entry_point_offset[i - 1] - cmpt);
        for (j = 0, cmpt = 0, startheader = offset
             + s->sh.entry_point_offset[i]; j < nal->skipped_bytes; j++) {
            if (nal->skipped_bytes_pos[j] >= offset && nal->skipped_bytes_pos[j] < startheader) {
                startheader--;
                cmpt++;
            }
        }
        s->sh.size[i - 1] = s->sh.entry_point_offset[i] - cmpt;
        s->sh.offset[i - 1] = offset;

    }
    if (s->sh.num_entry_point_offsets != 0) {
        offset += s->sh.entry_point_offset[s->sh.num_entry_point_offsets - 1] - cmpt;
        if (length < offset) {
            av_log(s->avctx, AV_LOG_ERROR, "entry_point_offset table is corrupted\n");
            res = AVERROR_INVALIDDATA;
            goto error;
        }
        s->sh.size[s->sh.num_entry_point_offsets - 1] = length - offset;
        s->sh.offset[s->sh.num_entry_point_offsets - 1] = offset;

    }
    s->data = data;

    for (i = 1; i < s->threads_number; i++) {
        s->sList[i]->HEVClc->first_qp_group = 1;
        s->sList[i]->HEVClc->qp_y = s->sList[0]->HEVClc->qp_y;
        memcpy(s->sList[i], s, sizeof(HEVCContext));
        s->sList[i]->HEVClc = s->HEVClcList[i];
    }

    avpriv_atomic_int_set(&s->wpp_err, 0);
    ff_reset_entries(s->avctx);

    for (i = 0; i <= s->sh.num_entry_point_offsets; i++) {
        arg[i] = i;
        ret[i] = 0;
    }

    if (s->ps.pps->entropy_coding_sync_enabled_flag)
        s->avctx->execute2(s->avctx, hls_decode_entry_wpp, arg, ret, s->sh.num_entry_point_offsets + 1);

    for (i = 0; i <= s->sh.num_entry_point_offsets; i++)
        res += ret[i];
error:
    av_free(ret);
    av_free(arg);
    return res;
}

static int set_side_data(HEVCContext *s)
{
    AVFrame *out = s->ref->frame;

    if (s->sei_frame_packing_present &&
        s->frame_packing_arrangement_type >= 3 &&
        s->frame_packing_arrangement_type <= 5 &&
        s->content_interpretation_type > 0 &&
        s->content_interpretation_type < 3) {
        AVStereo3D *stereo = av_stereo3d_create_side_data(out);
        if (!stereo)
            return AVERROR(ENOMEM);

        switch (s->frame_packing_arrangement_type) {
        case 3:
            if (s->quincunx_subsampling)
                stereo->type = AV_STEREO3D_SIDEBYSIDE_QUINCUNX;
            else
                stereo->type = AV_STEREO3D_SIDEBYSIDE;
            break;
        case 4:
            stereo->type = AV_STEREO3D_TOPBOTTOM;
            break;
        case 5:
            stereo->type = AV_STEREO3D_FRAMESEQUENCE;
            break;
        }

        if (s->content_interpretation_type == 2)
            stereo->flags = AV_STEREO3D_FLAG_INVERT;
    }

    if (s->sei_display_orientation_present &&
        (s->sei_anticlockwise_rotation || s->sei_hflip || s->sei_vflip)) {
        double angle = s->sei_anticlockwise_rotation * 360 / (double) (1 << 16);
        AVFrameSideData *rotation = av_frame_new_side_data(out,
                                                           AV_FRAME_DATA_DISPLAYMATRIX,
                                                           sizeof(int32_t) * 9);
        if (!rotation)
            return AVERROR(ENOMEM);

        av_display_rotation_set((int32_t *)rotation->data, angle);
        av_display_matrix_flip((int32_t *)rotation->data,
                               s->sei_hflip, s->sei_vflip);
    }

    // Decrement the mastering display flag when IRAP frame has no_rasl_output_flag=1
    // so the side data persists for the entire coded video sequence.
    if (s->sei_mastering_display_info_present > 0 &&
        IS_IRAP(s) && s->no_rasl_output_flag) {
        s->sei_mastering_display_info_present--;
    }
    if (s->sei_mastering_display_info_present) {
        // HEVC uses a g,b,r ordering, which we convert to a more natural r,g,b
        const int mapping[3] = {2, 0, 1};
        const int chroma_den = 50000;
        const int luma_den = 10000;
        int i;
        AVMasteringDisplayMetadata *metadata =
            av_mastering_display_metadata_create_side_data(out);
        if (!metadata)
            return AVERROR(ENOMEM);

        for (i = 0; i < 3; i++) {
            const int j = mapping[i];
            metadata->display_primaries[i][0].num = s->display_primaries[j][0];
            metadata->display_primaries[i][0].den = chroma_den;
            metadata->display_primaries[i][1].num = s->display_primaries[j][1];
            metadata->display_primaries[i][1].den = chroma_den;
        }
        metadata->white_point[0].num = s->white_point[0];
        metadata->white_point[0].den = chroma_den;
        metadata->white_point[1].num = s->white_point[1];
        metadata->white_point[1].den = chroma_den;

        metadata->max_luminance.num = s->max_mastering_luminance;
        metadata->max_luminance.den = luma_den;
        metadata->min_luminance.num = s->min_mastering_luminance;
        metadata->min_luminance.den = luma_den;
        metadata->has_luminance = 1;
        metadata->has_primaries = 1;

        av_log(s->avctx, AV_LOG_DEBUG, "Mastering Display Metadata:\n");
        av_log(s->avctx, AV_LOG_DEBUG,
               "r(%5.4f,%5.4f) g(%5.4f,%5.4f) b(%5.4f %5.4f) wp(%5.4f, %5.4f)\n",
               av_q2d(metadata->display_primaries[0][0]),
               av_q2d(metadata->display_primaries[0][1]),
               av_q2d(metadata->display_primaries[1][0]),
               av_q2d(metadata->display_primaries[1][1]),
               av_q2d(metadata->display_primaries[2][0]),
               av_q2d(metadata->display_primaries[2][1]),
               av_q2d(metadata->white_point[0]), av_q2d(metadata->white_point[1]));
        av_log(s->avctx, AV_LOG_DEBUG,
               "min_luminance=%f, max_luminance=%f\n",
               av_q2d(metadata->min_luminance), av_q2d(metadata->max_luminance));
    }

    if (s->a53_caption) {
        AVFrameSideData* sd = av_frame_new_side_data(out,
                                                     AV_FRAME_DATA_A53_CC,
                                                     s->a53_caption_size);
        if (sd)
            memcpy(sd->data, s->a53_caption, s->a53_caption_size);
        av_freep(&s->a53_caption);
        s->a53_caption_size = 0;
        s->avctx->properties |= FF_CODEC_PROPERTY_CLOSED_CAPTIONS;
    }

    return 0;
}

static int hevc_frame_start(HEVCContext *s)
{
    HEVCLocalContext *lc = s->HEVClc;
    int pic_size_in_ctb  = ((s->ps.sps->width  >> s->ps.sps->log2_min_cb_size) + 1) *
                           ((s->ps.sps->height >> s->ps.sps->log2_min_cb_size) + 1);
    int ret;

    memset(s->horizontal_bs, 0, s->bs_width * s->bs_height);
    memset(s->vertical_bs,   0, s->bs_width * s->bs_height);
    memset(s->cbf_luma,      0, s->ps.sps->min_tb_width * s->ps.sps->min_tb_height);
    memset(s->is_pcm,        0, (s->ps.sps->min_pu_width + 1) * (s->ps.sps->min_pu_height + 1));
    memset(s->tab_slice_address, -1, pic_size_in_ctb * sizeof(*s->tab_slice_address));

    s->is_decoded        = 0;
    s->first_nal_type    = s->nal_unit_type;

    if (s->ps.pps->tiles_enabled_flag)
        lc->end_of_tiles_x = s->ps.pps->column_width[0] << s->ps.sps->log2_ctb_size;

    ret = ff_hevc_set_new_ref(s, &s->frame, s->poc);
    if (ret < 0)
        goto fail;

    ret = ff_hevc_frame_rps(s);
    if (ret < 0) {
        av_log(s->avctx, AV_LOG_ERROR, "Error constructing the frame RPS.\n");
        goto fail;
    }

    s->ref->frame->key_frame = IS_IRAP(s);

    ret = set_side_data(s);
    if (ret < 0)
        goto fail;

    s->frame->pict_type = 3 - s->sh.slice_type;

    if (!IS_IRAP(s))
        ff_hevc_bump_frame(s);

    av_frame_unref(s->output_frame);
    ret = ff_hevc_output_frame(s, s->output_frame, 0);
    if (ret < 0)
        goto fail;

    if (!s->avctx->hwaccel)
        ff_thread_finish_setup(s->avctx);

    return 0;

fail:
    if (s->ref)
        ff_hevc_unref_frame(s, s->ref, ~0);
    s->ref = NULL;
    return ret;
}

static int decode_nal_unit(HEVCContext *s, const H2645NAL *nal)
{
    HEVCLocalContext *lc = s->HEVClc;
    GetBitContext *gb    = &lc->gb;
    int ctb_addr_ts, ret;

    *gb              = nal->gb;
    s->nal_unit_type = nal->type;
    s->temporal_id   = nal->temporal_id;

    switch (s->nal_unit_type) {
    case NAL_VPS:
        ret = ff_hevc_decode_nal_vps(gb, s->avctx, &s->ps);
        if (ret < 0)
            goto fail;
        break;
    case NAL_SPS:
        ret = ff_hevc_decode_nal_sps(gb, s->avctx, &s->ps,
                                     s->apply_defdispwin);
        if (ret < 0)
            goto fail;
        break;
    case NAL_PPS:
        ret = ff_hevc_decode_nal_pps(gb, s->avctx, &s->ps);
        if (ret < 0)
            goto fail;
        break;
    case NAL_SEI_PREFIX:
    case NAL_SEI_SUFFIX:
        ret = ff_hevc_decode_nal_sei(s);
        if (ret < 0)
            goto fail;
        break;
    case NAL_TRAIL_R:
    case NAL_TRAIL_N:
    case NAL_TSA_N:
    case NAL_TSA_R:
    case NAL_STSA_N:
    case NAL_STSA_R:
    case NAL_BLA_W_LP:
    case NAL_BLA_W_RADL:
    case NAL_BLA_N_LP:
    case NAL_IDR_W_RADL:
    case NAL_IDR_N_LP:
    case NAL_CRA_NUT:
    case NAL_RADL_N:
    case NAL_RADL_R:
    case NAL_RASL_N:
    case NAL_RASL_R:
        ret = hls_slice_header(s);
        if (ret < 0)
            return ret;

        if (s->max_ra == INT_MAX) {
            if (s->nal_unit_type == NAL_CRA_NUT || IS_BLA(s)) {
                s->max_ra = s->poc;
            } else {
                if (IS_IDR(s))
                    s->max_ra = INT_MIN;
            }
        }

        if ((s->nal_unit_type == NAL_RASL_R || s->nal_unit_type == NAL_RASL_N) &&
            s->poc <= s->max_ra) {
            s->is_decoded = 0;
            break;
        } else {
            if (s->nal_unit_type == NAL_RASL_R && s->poc > s->max_ra)
                s->max_ra = INT_MIN;
        }

        if (s->sh.first_slice_in_pic_flag) {
            ret = hevc_frame_start(s);
            if (ret < 0)
                return ret;
        } else if (!s->ref) {
            av_log(s->avctx, AV_LOG_ERROR, "First slice in a frame missing.\n");
            goto fail;
        }

        if (s->nal_unit_type != s->first_nal_type) {
            av_log(s->avctx, AV_LOG_ERROR,
                   "Non-matching NAL types of the VCL NALUs: %d %d\n",
                   s->first_nal_type, s->nal_unit_type);
            return AVERROR_INVALIDDATA;
        }

        if (!s->sh.dependent_slice_segment_flag &&
            s->sh.slice_type != I_SLICE) {
            ret = ff_hevc_slice_rpl(s);
            if (ret < 0) {
                av_log(s->avctx, AV_LOG_WARNING,
                       "Error constructing the reference lists for the current slice.\n");
                goto fail;
            }
        }

        if (s->sh.first_slice_in_pic_flag && s->avctx->hwaccel) {
            ret = s->avctx->hwaccel->start_frame(s->avctx, NULL, 0);
            if (ret < 0)
                goto fail;
        }

        if (s->avctx->hwaccel) {
            ret = s->avctx->hwaccel->decode_slice(s->avctx, nal->raw_data, nal->raw_size);
            if (ret < 0)
                goto fail;
        } else {
            if (s->threads_number > 1 && s->sh.num_entry_point_offsets > 0)
                ctb_addr_ts = hls_slice_data_wpp(s, nal);
            else
                ctb_addr_ts = hls_slice_data(s);
            if (ctb_addr_ts >= (s->ps.sps->ctb_width * s->ps.sps->ctb_height)) {
                s->is_decoded = 1;
            }

            if (ctb_addr_ts < 0) {
                ret = ctb_addr_ts;
                goto fail;
            }
        }
        break;
    case NAL_EOS_NUT:
    case NAL_EOB_NUT:
        s->seq_decode = (s->seq_decode + 1) & 0xff;
        s->max_ra     = INT_MAX;
        break;
    case NAL_AUD:
    case NAL_FD_NUT:
        break;
    default:
        av_log(s->avctx, AV_LOG_INFO,
               "Skipping NAL unit %d\n", s->nal_unit_type);
    }

    return 0;
fail:
    if (s->avctx->err_recognition & AV_EF_EXPLODE)
        return ret;
    return 0;
}

static int decode_nal_units(HEVCContext *s, const uint8_t *buf, int length)
{
    int i, ret = 0;

    s->ref = NULL;
    s->last_eos = s->eos;
    s->eos = 0;

    /* split the input packet into NAL units, so we know the upper bound on the
     * number of slices in the frame */
    ret = ff_h2645_packet_split(&s->pkt, buf, length, s->avctx, s->is_nalff,
                                s->nal_length_size, s->avctx->codec_id, 1);
    if (ret < 0) {
        av_log(s->avctx, AV_LOG_ERROR,
               "Error splitting the input into NAL units.\n");
        return ret;
    }

    for (i = 0; i < s->pkt.nb_nals; i++) {
        if (s->pkt.nals[i].type == NAL_EOB_NUT ||
            s->pkt.nals[i].type == NAL_EOS_NUT)
            s->eos = 1;
    }

    /* decode the NAL units */
    for (i = 0; i < s->pkt.nb_nals; i++) {
        ret = decode_nal_unit(s, &s->pkt.nals[i]);
        if (ret < 0) {
            av_log(s->avctx, AV_LOG_WARNING,
                   "Error parsing NAL unit #%d.\n", i);
            goto fail;
        }
    }

fail:
    if (s->ref && s->threads_type == FF_THREAD_FRAME)
        ff_thread_report_progress(&s->ref->tf, INT_MAX, 0);

    return ret;
}

static void print_md5(void *log_ctx, int level, uint8_t md5[16])
{
    int i;
    for (i = 0; i < 16; i++)
        av_log(log_ctx, level, "%02"PRIx8, md5[i]);
}

static int verify_md5(HEVCContext *s, AVFrame *frame)
{
    const AVPixFmtDescriptor *desc = av_pix_fmt_desc_get(frame->format);
    int pixel_shift;
    int i, j;

    if (!desc)
        return AVERROR(EINVAL);

    pixel_shift = desc->comp[0].depth > 8;

    av_log(s->avctx, AV_LOG_DEBUG, "Verifying checksum for frame with POC %d: ",
           s->poc);

    /* the checksums are LE, so we have to byteswap for >8bpp formats
     * on BE arches */
#if HAVE_BIGENDIAN
    if (pixel_shift && !s->checksum_buf) {
        av_fast_malloc(&s->checksum_buf, &s->checksum_buf_size,
                       FFMAX3(frame->linesize[0], frame->linesize[1],
                              frame->linesize[2]));
        if (!s->checksum_buf)
            return AVERROR(ENOMEM);
    }
#endif

    for (i = 0; frame->data[i]; i++) {
        int width  = s->avctx->coded_width;
        int height = s->avctx->coded_height;
        int w = (i == 1 || i == 2) ? (width  >> desc->log2_chroma_w) : width;
        int h = (i == 1 || i == 2) ? (height >> desc->log2_chroma_h) : height;
        uint8_t md5[16];

        av_md5_init(s->md5_ctx);
        for (j = 0; j < h; j++) {
            const uint8_t *src = frame->data[i] + j * frame->linesize[i];
#if HAVE_BIGENDIAN
            if (pixel_shift) {
                s->bdsp.bswap16_buf((uint16_t *) s->checksum_buf,
                                    (const uint16_t *) src, w);
                src = s->checksum_buf;
            }
#endif
            av_md5_update(s->md5_ctx, src, w << pixel_shift);
        }
        av_md5_final(s->md5_ctx, md5);

        if (!memcmp(md5, s->md5[i], 16)) {
            av_log   (s->avctx, AV_LOG_DEBUG, "plane %d - correct ", i);
            print_md5(s->avctx, AV_LOG_DEBUG, md5);
            av_log   (s->avctx, AV_LOG_DEBUG, "; ");
        } else {
            av_log   (s->avctx, AV_LOG_ERROR, "mismatching checksum of plane %d - ", i);
            print_md5(s->avctx, AV_LOG_ERROR, md5);
            av_log   (s->avctx, AV_LOG_ERROR, " != ");
            print_md5(s->avctx, AV_LOG_ERROR, s->md5[i]);
            av_log   (s->avctx, AV_LOG_ERROR, "\n");
            return AVERROR_INVALIDDATA;
        }
    }

    av_log(s->avctx, AV_LOG_DEBUG, "\n");

    return 0;
}

static int hevc_decode_extradata(HEVCContext *s, uint8_t *buf, int length)
{
    AVCodecContext *avctx = s->avctx;
    GetByteContext gb;
    int ret, i;

    bytestream2_init(&gb, buf, length);

    if (length > 3 && (buf[0] || buf[1] || buf[2] > 1)) {
        /* It seems the extradata is encoded as hvcC format.
         * Temporarily, we support configurationVersion==0 until 14496-15 3rd
         * is finalized. When finalized, configurationVersion will be 1 and we
         * can recognize hvcC by checking if avctx->extradata[0]==1 or not. */
        int i, j, num_arrays, nal_len_size;

        s->is_nalff = 1;

        bytestream2_skip(&gb, 21);
        nal_len_size = (bytestream2_get_byte(&gb) & 3) + 1;
        num_arrays   = bytestream2_get_byte(&gb);

        /* nal units in the hvcC always have length coded with 2 bytes,
         * so put a fake nal_length_size = 2 while parsing them */
        s->nal_length_size = 2;

        /* Decode nal units from hvcC. */
        for (i = 0; i < num_arrays; i++) {
            int type = bytestream2_get_byte(&gb) & 0x3f;
            int cnt  = bytestream2_get_be16(&gb);

            for (j = 0; j < cnt; j++) {
                // +2 for the nal size field
                int nalsize = bytestream2_peek_be16(&gb) + 2;
                if (bytestream2_get_bytes_left(&gb) < nalsize) {
                    av_log(s->avctx, AV_LOG_ERROR,
                           "Invalid NAL unit size in extradata.\n");
                    return AVERROR_INVALIDDATA;
                }

                ret = decode_nal_units(s, gb.buffer, nalsize);
                if (ret < 0) {
                    av_log(avctx, AV_LOG_ERROR,
                           "Decoding nal unit %d %d from hvcC failed\n",
                           type, i);
                    return ret;
                }
                bytestream2_skip(&gb, nalsize);
            }
        }

        /* Now store right nal length size, that will be used to parse
         * all other nals */
        s->nal_length_size = nal_len_size;
    } else {
        s->is_nalff = 0;
        ret = decode_nal_units(s, buf, length);
        if (ret < 0)
            return ret;
    }

    /* export stream parameters from the first SPS */
    for (i = 0; i < FF_ARRAY_ELEMS(s->ps.sps_list); i++) {
        if (s->ps.sps_list[i]) {
            const HEVCSPS *sps = (const HEVCSPS*)s->ps.sps_list[i]->data;
            export_stream_params(s->avctx, &s->ps, sps);
            break;
        }
    }

    return 0;
}

static int hevc_decode_frame(AVCodecContext *avctx, void *data, int *got_output,
                             AVPacket *avpkt)
{
    int ret;
    int new_extradata_size;
    uint8_t *new_extradata;
    HEVCContext *s = avctx->priv_data;

    if (!avpkt->size) {
        ret = ff_hevc_output_frame(s, data, 1);
        if (ret < 0)
            return ret;

        *got_output = ret;
        return 0;
    }

    new_extradata = av_packet_get_side_data(avpkt, AV_PKT_DATA_NEW_EXTRADATA,
                                            &new_extradata_size);
    if (new_extradata && new_extradata_size > 0) {
        ret = hevc_decode_extradata(s, new_extradata, new_extradata_size);
        if (ret < 0)
            return ret;
    }

    s->ref = NULL;
    ret    = decode_nal_units(s, avpkt->data, avpkt->size);
    if (ret < 0)
        return ret;

    if (avctx->hwaccel) {
        if (s->ref && (ret = avctx->hwaccel->end_frame(avctx)) < 0) {
            av_log(avctx, AV_LOG_ERROR,
                   "hardware accelerator failed to decode picture\n");
            ff_hevc_unref_frame(s, s->ref, ~0);
            return ret;
        }
    } else {
        /* verify the SEI checksum */
        if (avctx->err_recognition & AV_EF_CRCCHECK && s->is_decoded &&
            s->is_md5) {
            ret = verify_md5(s, s->ref->frame);
            if (ret < 0 && avctx->err_recognition & AV_EF_EXPLODE) {
                ff_hevc_unref_frame(s, s->ref, ~0);
                return ret;
            }
        }
    }
    s->is_md5 = 0;

    if (s->is_decoded) {
        av_log(avctx, AV_LOG_DEBUG, "Decoded frame with POC %d.\n", s->poc);
        s->is_decoded = 0;
    }

    if (s->output_frame->buf[0]) {
        av_frame_move_ref(data, s->output_frame);
        *got_output = 1;
    }

    return avpkt->size;
}

static int hevc_ref_frame(HEVCContext *s, HEVCFrame *dst, HEVCFrame *src)
{
    int ret;

    ret = ff_thread_ref_frame(&dst->tf, &src->tf);
    if (ret < 0)
        return ret;

    dst->tab_mvf_buf = av_buffer_ref(src->tab_mvf_buf);
    if (!dst->tab_mvf_buf)
        goto fail;
    dst->tab_mvf = src->tab_mvf;

    dst->rpl_tab_buf = av_buffer_ref(src->rpl_tab_buf);
    if (!dst->rpl_tab_buf)
        goto fail;
    dst->rpl_tab = src->rpl_tab;

    dst->rpl_buf = av_buffer_ref(src->rpl_buf);
    if (!dst->rpl_buf)
        goto fail;

    dst->poc        = src->poc;
    dst->ctb_count  = src->ctb_count;
    dst->window     = src->window;
    dst->flags      = src->flags;
    dst->sequence   = src->sequence;

    if (src->hwaccel_picture_private) {
        dst->hwaccel_priv_buf = av_buffer_ref(src->hwaccel_priv_buf);
        if (!dst->hwaccel_priv_buf)
            goto fail;
        dst->hwaccel_picture_private = dst->hwaccel_priv_buf->data;
    }

    return 0;
fail:
    ff_hevc_unref_frame(s, dst, ~0);
    return AVERROR(ENOMEM);
}

static av_cold int hevc_decode_free(AVCodecContext *avctx)
{
    HEVCContext       *s = avctx->priv_data;
    int i;

    pic_arrays_free(s);

    av_freep(&s->md5_ctx);

    av_freep(&s->cabac_state);

    for (i = 0; i < 3; i++) {
        av_freep(&s->sao_pixel_buffer_h[i]);
        av_freep(&s->sao_pixel_buffer_v[i]);
    }
    av_frame_free(&s->output_frame);

    for (i = 0; i < FF_ARRAY_ELEMS(s->DPB); i++) {
        ff_hevc_unref_frame(s, &s->DPB[i], ~0);
        av_frame_free(&s->DPB[i].frame);
    }

    for (i = 0; i < FF_ARRAY_ELEMS(s->ps.vps_list); i++)
        av_buffer_unref(&s->ps.vps_list[i]);
    for (i = 0; i < FF_ARRAY_ELEMS(s->ps.sps_list); i++)
        av_buffer_unref(&s->ps.sps_list[i]);
    for (i = 0; i < FF_ARRAY_ELEMS(s->ps.pps_list); i++)
        av_buffer_unref(&s->ps.pps_list[i]);
    s->ps.sps = NULL;
    s->ps.pps = NULL;
    s->ps.vps = NULL;

    av_freep(&s->sh.entry_point_offset);
    av_freep(&s->sh.offset);
    av_freep(&s->sh.size);

    for (i = 1; i < s->threads_number; i++) {
        HEVCLocalContext *lc = s->HEVClcList[i];
        if (lc) {
            av_freep(&s->HEVClcList[i]);
            av_freep(&s->sList[i]);
        }
    }
    if (s->HEVClc == s->HEVClcList[0])
        s->HEVClc = NULL;
    av_freep(&s->HEVClcList[0]);

    ff_h2645_packet_uninit(&s->pkt);

    return 0;
}

static av_cold int hevc_init_context(AVCodecContext *avctx)
{
    HEVCContext *s = avctx->priv_data;
    int i;

    s->avctx = avctx;

    s->HEVClc = av_mallocz(sizeof(HEVCLocalContext));
    if (!s->HEVClc)
        goto fail;
    s->HEVClcList[0] = s->HEVClc;
    s->sList[0] = s;

    s->cabac_state = av_malloc(HEVC_CONTEXTS);
    if (!s->cabac_state)
        goto fail;

    s->output_frame = av_frame_alloc();
    if (!s->output_frame)
        goto fail;

    for (i = 0; i < FF_ARRAY_ELEMS(s->DPB); i++) {
        s->DPB[i].frame = av_frame_alloc();
        if (!s->DPB[i].frame)
            goto fail;
        s->DPB[i].tf.f = s->DPB[i].frame;
    }

    s->max_ra = INT_MAX;

    s->md5_ctx = av_md5_alloc();
    if (!s->md5_ctx)
        goto fail;

    ff_bswapdsp_init(&s->bdsp);

    s->context_initialized = 1;
    s->eos = 0;

    ff_hevc_reset_sei(s);

    return 0;

fail:
    hevc_decode_free(avctx);
    return AVERROR(ENOMEM);
}

static int hevc_update_thread_context(AVCodecContext *dst,
                                      const AVCodecContext *src)
{
    HEVCContext *s  = dst->priv_data;
    HEVCContext *s0 = src->priv_data;
    int i, ret;

    if (!s->context_initialized) {
        ret = hevc_init_context(dst);
        if (ret < 0)
            return ret;
    }

    for (i = 0; i < FF_ARRAY_ELEMS(s->DPB); i++) {
        ff_hevc_unref_frame(s, &s->DPB[i], ~0);
        if (s0->DPB[i].frame->buf[0]) {
            ret = hevc_ref_frame(s, &s->DPB[i], &s0->DPB[i]);
            if (ret < 0)
                return ret;
        }
    }

    if (s->ps.sps != s0->ps.sps)
        s->ps.sps = NULL;
    for (i = 0; i < FF_ARRAY_ELEMS(s->ps.vps_list); i++) {
        av_buffer_unref(&s->ps.vps_list[i]);
        if (s0->ps.vps_list[i]) {
            s->ps.vps_list[i] = av_buffer_ref(s0->ps.vps_list[i]);
            if (!s->ps.vps_list[i])
                return AVERROR(ENOMEM);
        }
    }

    for (i = 0; i < FF_ARRAY_ELEMS(s->ps.sps_list); i++) {
        av_buffer_unref(&s->ps.sps_list[i]);
        if (s0->ps.sps_list[i]) {
            s->ps.sps_list[i] = av_buffer_ref(s0->ps.sps_list[i]);
            if (!s->ps.sps_list[i])
                return AVERROR(ENOMEM);
        }
    }

    for (i = 0; i < FF_ARRAY_ELEMS(s->ps.pps_list); i++) {
        av_buffer_unref(&s->ps.pps_list[i]);
        if (s0->ps.pps_list[i]) {
            s->ps.pps_list[i] = av_buffer_ref(s0->ps.pps_list[i]);
            if (!s->ps.pps_list[i])
                return AVERROR(ENOMEM);
        }
    }

    if (s->ps.sps != s0->ps.sps)
        if ((ret = set_sps(s, s0->ps.sps, src->pix_fmt)) < 0)
            return ret;

    s->seq_decode = s0->seq_decode;
    s->seq_output = s0->seq_output;
    s->pocTid0    = s0->pocTid0;
    s->max_ra     = s0->max_ra;
    s->eos        = s0->eos;
    s->no_rasl_output_flag = s0->no_rasl_output_flag;

    s->is_nalff        = s0->is_nalff;
    s->nal_length_size = s0->nal_length_size;

    s->threads_number      = s0->threads_number;
    s->threads_type        = s0->threads_type;

    if (s0->eos) {
        s->seq_decode = (s->seq_decode + 1) & 0xff;
        s->max_ra = INT_MAX;
    }

    return 0;
}

static av_cold int hevc_decode_init(AVCodecContext *avctx)
{
    HEVCContext *s = avctx->priv_data;
    int ret;

    avctx->internal->allocate_progress = 1;

    ret = hevc_init_context(avctx);
    if (ret < 0)
        return ret;

    s->enable_parallel_tiles = 0;
    s->picture_struct = 0;
    s->eos = 1;

    if(avctx->active_thread_type & FF_THREAD_SLICE)
        s->threads_number = avctx->thread_count;
    else
        s->threads_number = 1;

    if (avctx->extradata_size > 0 && avctx->extradata) {
        ret = hevc_decode_extradata(s, avctx->extradata, avctx->extradata_size);
        if (ret < 0) {
            hevc_decode_free(avctx);
            return ret;
        }
    }

    if((avctx->active_thread_type & FF_THREAD_FRAME) && avctx->thread_count > 1)
            s->threads_type = FF_THREAD_FRAME;
        else
            s->threads_type = FF_THREAD_SLICE;

    return 0;
}

static av_cold int hevc_init_thread_copy(AVCodecContext *avctx)
{
    HEVCContext *s = avctx->priv_data;
    int ret;

    memset(s, 0, sizeof(*s));

    ret = hevc_init_context(avctx);
    if (ret < 0)
        return ret;

    return 0;
}

static void hevc_decode_flush(AVCodecContext *avctx)
{
    HEVCContext *s = avctx->priv_data;
    ff_hevc_flush_dpb(s);
    s->max_ra = INT_MAX;
    s->eos = 1;
}

#define OFFSET(x) offsetof(HEVCContext, x)
#define PAR (AV_OPT_FLAG_DECODING_PARAM | AV_OPT_FLAG_VIDEO_PARAM)

static const AVOption options[] = {
    { "apply_defdispwin", "Apply default display window from VUI", OFFSET(apply_defdispwin),
        AV_OPT_TYPE_BOOL, {.i64 = 0}, 0, 1, PAR },
    { "strict-displaywin", "stricly apply default display window size", OFFSET(apply_defdispwin),
        AV_OPT_TYPE_BOOL, {.i64 = 0}, 0, 1, PAR },
    { NULL },
};

static const AVClass hevc_decoder_class = {
    .class_name = "HEVC decoder",
    .item_name  = av_default_item_name,
    .option     = options,
    .version    = LIBAVUTIL_VERSION_INT,
};

AVCodec ff_hevc_decoder = {
    .name                  = "hevc",
    .long_name             = NULL_IF_CONFIG_SMALL("HEVC (High Efficiency Video Coding)"),
    .type                  = AVMEDIA_TYPE_VIDEO,
    .id                    = AV_CODEC_ID_HEVC,
    .priv_data_size        = sizeof(HEVCContext),
    .priv_class            = &hevc_decoder_class,
    .init                  = hevc_decode_init,
    .close                 = hevc_decode_free,
    .decode                = hevc_decode_frame,
    .flush                 = hevc_decode_flush,
    .update_thread_context = hevc_update_thread_context,
    .init_thread_copy      = hevc_init_thread_copy,
    .capabilities          = AV_CODEC_CAP_DR1 | AV_CODEC_CAP_DELAY |
                             AV_CODEC_CAP_SLICE_THREADS | AV_CODEC_CAP_FRAME_THREADS,
    .caps_internal         = FF_CODEC_CAP_INIT_THREADSAFE,
    .profiles              = NULL_IF_CONFIG_SMALL(ff_hevc_profiles),
};<|MERGE_RESOLUTION|>--- conflicted
+++ resolved
@@ -1354,22 +1354,12 @@
     y_off += mv->y >> 2;
     src   += y_off * srcstride + (x_off * (1 << s->ps.sps->pixel_shift));
 
-<<<<<<< HEAD
     if (x_off < QPEL_EXTRA_BEFORE || y_off < QPEL_EXTRA_AFTER ||
         x_off >= pic_width - block_w - QPEL_EXTRA_AFTER ||
         y_off >= pic_height - block_h - QPEL_EXTRA_AFTER) {
-        const int edge_emu_stride = EDGE_EMU_BUFFER_STRIDE << s->ps.sps->pixel_shift;
+        const ptrdiff_t edge_emu_stride = EDGE_EMU_BUFFER_STRIDE << s->ps.sps->pixel_shift;
         int offset     = QPEL_EXTRA_BEFORE * srcstride       + (QPEL_EXTRA_BEFORE << s->ps.sps->pixel_shift);
         int buf_offset = QPEL_EXTRA_BEFORE * edge_emu_stride + (QPEL_EXTRA_BEFORE << s->ps.sps->pixel_shift);
-=======
-    if (x_off < extra_left || y_off < extra_top ||
-        x_off >= pic_width - block_w - ff_hevc_qpel_extra_after[mx] ||
-        y_off >= pic_height - block_h - ff_hevc_qpel_extra_after[my]) {
-        const ptrdiff_t edge_emu_stride = EDGE_EMU_BUFFER_STRIDE << s->ps.sps->pixel_shift;
-        int offset = extra_top * srcstride + (extra_left << s->ps.sps->pixel_shift);
-        int buf_offset = extra_top *
-                         edge_emu_stride + (extra_left << s->ps.sps->pixel_shift);
->>>>>>> ba479f3d
 
         s->vdsp.emulated_edge_mc(lc->edge_emu_buffer, src - offset,
                                  edge_emu_stride, srcstride,
@@ -1433,7 +1423,7 @@
     if (x_off0 < QPEL_EXTRA_BEFORE || y_off0 < QPEL_EXTRA_AFTER ||
         x_off0 >= pic_width - block_w - QPEL_EXTRA_AFTER ||
         y_off0 >= pic_height - block_h - QPEL_EXTRA_AFTER) {
-        const int edge_emu_stride = EDGE_EMU_BUFFER_STRIDE << s->ps.sps->pixel_shift;
+        const ptrdiff_t edge_emu_stride = EDGE_EMU_BUFFER_STRIDE << s->ps.sps->pixel_shift;
         int offset     = QPEL_EXTRA_BEFORE * src0stride       + (QPEL_EXTRA_BEFORE << s->ps.sps->pixel_shift);
         int buf_offset = QPEL_EXTRA_BEFORE * edge_emu_stride + (QPEL_EXTRA_BEFORE << s->ps.sps->pixel_shift);
 
@@ -1450,7 +1440,7 @@
     if (x_off1 < QPEL_EXTRA_BEFORE || y_off1 < QPEL_EXTRA_AFTER ||
         x_off1 >= pic_width - block_w - QPEL_EXTRA_AFTER ||
         y_off1 >= pic_height - block_h - QPEL_EXTRA_AFTER) {
-        const int edge_emu_stride = EDGE_EMU_BUFFER_STRIDE << s->ps.sps->pixel_shift;
+        const ptrdiff_t edge_emu_stride = EDGE_EMU_BUFFER_STRIDE << s->ps.sps->pixel_shift;
         int offset     = QPEL_EXTRA_BEFORE * src1stride       + (QPEL_EXTRA_BEFORE << s->ps.sps->pixel_shift);
         int buf_offset = QPEL_EXTRA_BEFORE * edge_emu_stride + (QPEL_EXTRA_BEFORE << s->ps.sps->pixel_shift);
 
@@ -1522,7 +1512,6 @@
     if (x_off < EPEL_EXTRA_BEFORE || y_off < EPEL_EXTRA_AFTER ||
         x_off >= pic_width - block_w - EPEL_EXTRA_AFTER ||
         y_off >= pic_height - block_h - EPEL_EXTRA_AFTER) {
-<<<<<<< HEAD
         const int edge_emu_stride = EDGE_EMU_BUFFER_STRIDE << s->ps.sps->pixel_shift;
         int offset0 = EPEL_EXTRA_BEFORE * (srcstride + (1 << s->ps.sps->pixel_shift));
         int buf_offset0 = EPEL_EXTRA_BEFORE *
@@ -1601,9 +1590,6 @@
         x_off0 >= pic_width - block_w - EPEL_EXTRA_AFTER ||
         y_off0 >= pic_height - block_h - EPEL_EXTRA_AFTER) {
         const int edge_emu_stride = EDGE_EMU_BUFFER_STRIDE << s->ps.sps->pixel_shift;
-=======
-        const ptrdiff_t edge_emu_stride = EDGE_EMU_BUFFER_STRIDE << s->ps.sps->pixel_shift;
->>>>>>> ba479f3d
         int offset1 = EPEL_EXTRA_BEFORE * (src1stride + (1 << s->ps.sps->pixel_shift));
         int buf_offset1 = EPEL_EXTRA_BEFORE *
                           (edge_emu_stride + (1 << s->ps.sps->pixel_shift));
@@ -1725,14 +1711,7 @@
 
     MvField *tab_mvf = s->ref->tab_mvf;
     RefPicList  *refPicList = s->ref->refPicList;
-<<<<<<< HEAD
     HEVCFrame *ref0 = NULL, *ref1 = NULL;
-=======
-    HEVCFrame *ref0, *ref1;
-
-    ptrdiff_t tmpstride = MAX_PB_SIZE * sizeof(int16_t);
-
->>>>>>> ba479f3d
     uint8_t *dst0 = POS(0, x0, y0);
     uint8_t *dst1 = POS(1, x0, y0);
     uint8_t *dst2 = POS(2, x0, y0);
