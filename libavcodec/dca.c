/*
 * DCA compatible decoder
 * Copyright (C) 2004 Gildas Bazin
 * Copyright (C) 2004 Benjamin Zores
 * Copyright (C) 2006 Benjamin Larsson
 * Copyright (C) 2007 Konstantin Shishkov
 *
 * This file is part of FFmpeg.
 *
 * FFmpeg is free software; you can redistribute it and/or
 * modify it under the terms of the GNU Lesser General Public
 * License as published by the Free Software Foundation; either
 * version 2.1 of the License, or (at your option) any later version.
 *
 * FFmpeg is distributed in the hope that it will be useful,
 * but WITHOUT ANY WARRANTY; without even the implied warranty of
 * MERCHANTABILITY or FITNESS FOR A PARTICULAR PURPOSE.  See the GNU
 * Lesser General Public License for more details.
 *
 * You should have received a copy of the GNU Lesser General Public
 * License along with FFmpeg; if not, write to the Free Software
 * Foundation, Inc., 51 Franklin Street, Fifth Floor, Boston, MA 02110-1301 USA
 */

#include <math.h>
#include <stddef.h>
#include <stdio.h>

#include "libavutil/common.h"
#include "libavutil/intmath.h"
#include "libavutil/intreadwrite.h"
#include "libavutil/audioconvert.h"
#include "avcodec.h"
#include "dsputil.h"
#include "fft.h"
#include "get_bits.h"
#include "put_bits.h"
#include "dcadata.h"
#include "dcahuff.h"
#include "dca.h"
#include "synth_filter.h"
#include "dcadsp.h"
#include "fmtconvert.h"

#if ARCH_ARM
#   include "arm/dca.h"
#endif

//#define TRACE

#define DCA_PRIM_CHANNELS_MAX (7)
#define DCA_SUBBANDS (32)
#define DCA_ABITS_MAX (32)      /* Should be 28 */
#define DCA_SUBSUBFRAMES_MAX (4)
#define DCA_SUBFRAMES_MAX (16)
#define DCA_BLOCKS_MAX (16)
#define DCA_LFE_MAX (3)

enum DCAMode {
    DCA_MONO = 0,
    DCA_CHANNEL,
    DCA_STEREO,
    DCA_STEREO_SUMDIFF,
    DCA_STEREO_TOTAL,
    DCA_3F,
    DCA_2F1R,
    DCA_3F1R,
    DCA_2F2R,
    DCA_3F2R,
    DCA_4F2R
};

/* these are unconfirmed but should be mostly correct */
enum DCAExSSSpeakerMask {
    DCA_EXSS_FRONT_CENTER          = 0x0001,
    DCA_EXSS_FRONT_LEFT_RIGHT      = 0x0002,
    DCA_EXSS_SIDE_REAR_LEFT_RIGHT  = 0x0004,
    DCA_EXSS_LFE                   = 0x0008,
    DCA_EXSS_REAR_CENTER           = 0x0010,
    DCA_EXSS_FRONT_HIGH_LEFT_RIGHT = 0x0020,
    DCA_EXSS_REAR_LEFT_RIGHT       = 0x0040,
    DCA_EXSS_FRONT_HIGH_CENTER     = 0x0080,
    DCA_EXSS_OVERHEAD              = 0x0100,
    DCA_EXSS_CENTER_LEFT_RIGHT     = 0x0200,
    DCA_EXSS_WIDE_LEFT_RIGHT       = 0x0400,
    DCA_EXSS_SIDE_LEFT_RIGHT       = 0x0800,
    DCA_EXSS_LFE2                  = 0x1000,
    DCA_EXSS_SIDE_HIGH_LEFT_RIGHT  = 0x2000,
    DCA_EXSS_REAR_HIGH_CENTER      = 0x4000,
    DCA_EXSS_REAR_HIGH_LEFT_RIGHT  = 0x8000,
};

enum DCAExtensionMask {
    DCA_EXT_CORE       = 0x001, ///< core in core substream
    DCA_EXT_XXCH       = 0x002, ///< XXCh channels extension in core substream
    DCA_EXT_X96        = 0x004, ///< 96/24 extension in core substream
    DCA_EXT_XCH        = 0x008, ///< XCh channel extension in core substream
    DCA_EXT_EXSS_CORE  = 0x010, ///< core in ExSS (extension substream)
    DCA_EXT_EXSS_XBR   = 0x020, ///< extended bitrate extension in ExSS
    DCA_EXT_EXSS_XXCH  = 0x040, ///< XXCh channels extension in ExSS
    DCA_EXT_EXSS_X96   = 0x080, ///< 96/24 extension in ExSS
    DCA_EXT_EXSS_LBR   = 0x100, ///< low bitrate component in ExSS
    DCA_EXT_EXSS_XLL   = 0x200, ///< lossless extension in ExSS
};

/* -1 are reserved or unknown */
static const int dca_ext_audio_descr_mask[] = {
    DCA_EXT_XCH,
    -1,
    DCA_EXT_X96,
    DCA_EXT_XCH | DCA_EXT_X96,
    -1,
    -1,
    DCA_EXT_XXCH,
    -1,
};

/* extensions that reside in core substream */
#define DCA_CORE_EXTS (DCA_EXT_XCH | DCA_EXT_XXCH | DCA_EXT_X96)

/* Tables for mapping dts channel configurations to libavcodec multichannel api.
 * Some compromises have been made for special configurations. Most configurations
 * are never used so complete accuracy is not needed.
 *
 * L = left, R = right, C = center, S = surround, F = front, R = rear, T = total, OV = overhead.
 * S  -> side, when both rear and back are configured move one of them to the side channel
 * OV -> center back
 * All 2 channel configurations -> AV_CH_LAYOUT_STEREO
 */

static const uint64_t dca_core_channel_layout[] = {
    AV_CH_FRONT_CENTER,                                                      ///< 1, A
    AV_CH_LAYOUT_STEREO,                                                     ///< 2, A + B (dual mono)
    AV_CH_LAYOUT_STEREO,                                                     ///< 2, L + R (stereo)
    AV_CH_LAYOUT_STEREO,                                                     ///< 2, (L+R) + (L-R) (sum-difference)
    AV_CH_LAYOUT_STEREO,                                                     ///< 2, LT +RT (left and right total)
    AV_CH_LAYOUT_STEREO|AV_CH_FRONT_CENTER,                                  ///< 3, C+L+R
    AV_CH_LAYOUT_STEREO|AV_CH_BACK_CENTER,                                   ///< 3, L+R+S
    AV_CH_LAYOUT_STEREO|AV_CH_FRONT_CENTER|AV_CH_BACK_CENTER,                ///< 4, C + L + R+ S
    AV_CH_LAYOUT_STEREO|AV_CH_SIDE_LEFT|AV_CH_SIDE_RIGHT,                    ///< 4, L + R +SL+ SR
    AV_CH_LAYOUT_STEREO|AV_CH_FRONT_CENTER|AV_CH_SIDE_LEFT|AV_CH_SIDE_RIGHT, ///< 5, C + L + R+ SL+SR
    AV_CH_LAYOUT_STEREO|AV_CH_SIDE_LEFT|AV_CH_SIDE_RIGHT|AV_CH_FRONT_LEFT_OF_CENTER|AV_CH_FRONT_RIGHT_OF_CENTER,                    ///< 6, CL + CR + L + R + SL + SR
    AV_CH_LAYOUT_STEREO|AV_CH_BACK_LEFT|AV_CH_BACK_RIGHT|AV_CH_FRONT_CENTER|AV_CH_BACK_CENTER,                                      ///< 6, C + L + R+ LR + RR + OV
    AV_CH_FRONT_CENTER|AV_CH_FRONT_RIGHT_OF_CENTER|AV_CH_FRONT_LEFT_OF_CENTER|AV_CH_BACK_CENTER|AV_CH_BACK_LEFT|AV_CH_BACK_RIGHT,   ///< 6, CF+ CR+LF+ RF+LR + RR
    AV_CH_FRONT_LEFT_OF_CENTER|AV_CH_FRONT_CENTER|AV_CH_FRONT_RIGHT_OF_CENTER|AV_CH_LAYOUT_STEREO|AV_CH_SIDE_LEFT|AV_CH_SIDE_RIGHT, ///< 7, CL + C + CR + L + R + SL + SR
    AV_CH_FRONT_LEFT_OF_CENTER|AV_CH_FRONT_RIGHT_OF_CENTER|AV_CH_LAYOUT_STEREO|AV_CH_SIDE_LEFT|AV_CH_SIDE_RIGHT|AV_CH_BACK_LEFT|AV_CH_BACK_RIGHT, ///< 8, CL + CR + L + R + SL1 + SL2+ SR1 + SR2
    AV_CH_FRONT_LEFT_OF_CENTER|AV_CH_FRONT_CENTER|AV_CH_FRONT_RIGHT_OF_CENTER|AV_CH_LAYOUT_STEREO|AV_CH_SIDE_LEFT|AV_CH_BACK_CENTER|AV_CH_SIDE_RIGHT, ///< 8, CL + C+ CR + L + R + SL + S+ SR
};

static const int8_t dca_lfe_index[] = {
    1,2,2,2,2,3,2,3,2,3,2,3,1,3,2,3
};

static const int8_t dca_channel_reorder_lfe[][9] = {
    { 0, -1, -1, -1, -1, -1, -1, -1, -1},
    { 0,  1, -1, -1, -1, -1, -1, -1, -1},
    { 0,  1, -1, -1, -1, -1, -1, -1, -1},
    { 0,  1, -1, -1, -1, -1, -1, -1, -1},
    { 0,  1, -1, -1, -1, -1, -1, -1, -1},
    { 2,  0,  1, -1, -1, -1, -1, -1, -1},
    { 0,  1,  3, -1, -1, -1, -1, -1, -1},
    { 2,  0,  1,  4, -1, -1, -1, -1, -1},
    { 0,  1,  3,  4, -1, -1, -1, -1, -1},
    { 2,  0,  1,  4,  5, -1, -1, -1, -1},
    { 3,  4,  0,  1,  5,  6, -1, -1, -1},
    { 2,  0,  1,  4,  5,  6, -1, -1, -1},
    { 0,  6,  4,  5,  2,  3, -1, -1, -1},
    { 4,  2,  5,  0,  1,  6,  7, -1, -1},
    { 5,  6,  0,  1,  7,  3,  8,  4, -1},
    { 4,  2,  5,  0,  1,  6,  8,  7, -1},
};

static const int8_t dca_channel_reorder_lfe_xch[][9] = {
    { 0,  2, -1, -1, -1, -1, -1, -1, -1},
    { 0,  1,  3, -1, -1, -1, -1, -1, -1},
    { 0,  1,  3, -1, -1, -1, -1, -1, -1},
    { 0,  1,  3, -1, -1, -1, -1, -1, -1},
    { 0,  1,  3, -1, -1, -1, -1, -1, -1},
    { 2,  0,  1,  4, -1, -1, -1, -1, -1},
    { 0,  1,  3,  4, -1, -1, -1, -1, -1},
    { 2,  0,  1,  4,  5, -1, -1, -1, -1},
    { 0,  1,  4,  5,  3, -1, -1, -1, -1},
    { 2,  0,  1,  5,  6,  4, -1, -1, -1},
    { 3,  4,  0,  1,  6,  7,  5, -1, -1},
    { 2,  0,  1,  4,  5,  6,  7, -1, -1},
    { 0,  6,  4,  5,  2,  3,  7, -1, -1},
    { 4,  2,  5,  0,  1,  7,  8,  6, -1},
    { 5,  6,  0,  1,  8,  3,  9,  4,  7},
    { 4,  2,  5,  0,  1,  6,  9,  8,  7},
};

static const int8_t dca_channel_reorder_nolfe[][9] = {
    { 0, -1, -1, -1, -1, -1, -1, -1, -1},
    { 0,  1, -1, -1, -1, -1, -1, -1, -1},
    { 0,  1, -1, -1, -1, -1, -1, -1, -1},
    { 0,  1, -1, -1, -1, -1, -1, -1, -1},
    { 0,  1, -1, -1, -1, -1, -1, -1, -1},
    { 2,  0,  1, -1, -1, -1, -1, -1, -1},
    { 0,  1,  2, -1, -1, -1, -1, -1, -1},
    { 2,  0,  1,  3, -1, -1, -1, -1, -1},
    { 0,  1,  2,  3, -1, -1, -1, -1, -1},
    { 2,  0,  1,  3,  4, -1, -1, -1, -1},
    { 2,  3,  0,  1,  4,  5, -1, -1, -1},
    { 2,  0,  1,  3,  4,  5, -1, -1, -1},
    { 0,  5,  3,  4,  1,  2, -1, -1, -1},
    { 3,  2,  4,  0,  1,  5,  6, -1, -1},
    { 4,  5,  0,  1,  6,  2,  7,  3, -1},
    { 3,  2,  4,  0,  1,  5,  7,  6, -1},
};

static const int8_t dca_channel_reorder_nolfe_xch[][9] = {
    { 0,  1, -1, -1, -1, -1, -1, -1, -1},
    { 0,  1,  2, -1, -1, -1, -1, -1, -1},
    { 0,  1,  2, -1, -1, -1, -1, -1, -1},
    { 0,  1,  2, -1, -1, -1, -1, -1, -1},
    { 0,  1,  2, -1, -1, -1, -1, -1, -1},
    { 2,  0,  1,  3, -1, -1, -1, -1, -1},
    { 0,  1,  2,  3, -1, -1, -1, -1, -1},
    { 2,  0,  1,  3,  4, -1, -1, -1, -1},
    { 0,  1,  3,  4,  2, -1, -1, -1, -1},
    { 2,  0,  1,  4,  5,  3, -1, -1, -1},
    { 2,  3,  0,  1,  5,  6,  4, -1, -1},
    { 2,  0,  1,  3,  4,  5,  6, -1, -1},
    { 0,  5,  3,  4,  1,  2,  6, -1, -1},
    { 3,  2,  4,  0,  1,  6,  7,  5, -1},
    { 4,  5,  0,  1,  7,  2,  8,  3,  6},
    { 3,  2,  4,  0,  1,  5,  8,  7,  6},
};

#define DCA_DOLBY 101           /* FIXME */

#define DCA_CHANNEL_BITS 6
#define DCA_CHANNEL_MASK 0x3F

#define DCA_LFE 0x80

#define HEADER_SIZE 14

#define DCA_MAX_FRAME_SIZE 16384
#define DCA_MAX_EXSS_HEADER_SIZE 4096

#define DCA_BUFFER_PADDING_SIZE 1024

/** Bit allocation */
typedef struct {
    int offset;                 ///< code values offset
    int maxbits[8];             ///< max bits in VLC
    int wrap;                   ///< wrap for get_vlc2()
    VLC vlc[8];                 ///< actual codes
} BitAlloc;

static BitAlloc dca_bitalloc_index;    ///< indexes for samples VLC select
static BitAlloc dca_tmode;             ///< transition mode VLCs
static BitAlloc dca_scalefactor;       ///< scalefactor VLCs
static BitAlloc dca_smpl_bitalloc[11]; ///< samples VLCs

static av_always_inline int get_bitalloc(GetBitContext *gb, BitAlloc *ba, int idx)
{
    return get_vlc2(gb, ba->vlc[idx].table, ba->vlc[idx].bits, ba->wrap) + ba->offset;
}

typedef struct {
    AVCodecContext *avctx;
    /* Frame header */
    int frame_type;             ///< type of the current frame
    int samples_deficit;        ///< deficit sample count
    int crc_present;            ///< crc is present in the bitstream
    int sample_blocks;          ///< number of PCM sample blocks
    int frame_size;             ///< primary frame byte size
    int amode;                  ///< audio channels arrangement
    int sample_rate;            ///< audio sampling rate
    int bit_rate;               ///< transmission bit rate
    int bit_rate_index;         ///< transmission bit rate index

    int downmix;                ///< embedded downmix enabled
    int dynrange;               ///< embedded dynamic range flag
    int timestamp;              ///< embedded time stamp flag
    int aux_data;               ///< auxiliary data flag
    int hdcd;                   ///< source material is mastered in HDCD
    int ext_descr;              ///< extension audio descriptor flag
    int ext_coding;             ///< extended coding flag
    int aspf;                   ///< audio sync word insertion flag
    int lfe;                    ///< low frequency effects flag
    int predictor_history;      ///< predictor history flag
    int header_crc;             ///< header crc check bytes
    int multirate_inter;        ///< multirate interpolator switch
    int version;                ///< encoder software revision
    int copy_history;           ///< copy history
    int source_pcm_res;         ///< source pcm resolution
    int front_sum;              ///< front sum/difference flag
    int surround_sum;           ///< surround sum/difference flag
    int dialog_norm;            ///< dialog normalisation parameter

    /* Primary audio coding header */
    int subframes;              ///< number of subframes
    int total_channels;         ///< number of channels including extensions
    int prim_channels;          ///< number of primary audio channels
    int subband_activity[DCA_PRIM_CHANNELS_MAX];    ///< subband activity count
    int vq_start_subband[DCA_PRIM_CHANNELS_MAX];    ///< high frequency vq start subband
    int joint_intensity[DCA_PRIM_CHANNELS_MAX];     ///< joint intensity coding index
    int transient_huffman[DCA_PRIM_CHANNELS_MAX];   ///< transient mode code book
    int scalefactor_huffman[DCA_PRIM_CHANNELS_MAX]; ///< scale factor code book
    int bitalloc_huffman[DCA_PRIM_CHANNELS_MAX];    ///< bit allocation quantizer select
    int quant_index_huffman[DCA_PRIM_CHANNELS_MAX][DCA_ABITS_MAX]; ///< quantization index codebook select
    float scalefactor_adj[DCA_PRIM_CHANNELS_MAX][DCA_ABITS_MAX];   ///< scale factor adjustment

    /* Primary audio coding side information */
    int subsubframes[DCA_SUBFRAMES_MAX];           ///< number of subsubframes
    int partial_samples[DCA_SUBFRAMES_MAX];        ///< partial subsubframe samples count
    int prediction_mode[DCA_PRIM_CHANNELS_MAX][DCA_SUBBANDS];    ///< prediction mode (ADPCM used or not)
    int prediction_vq[DCA_PRIM_CHANNELS_MAX][DCA_SUBBANDS];      ///< prediction VQ coefs
    int bitalloc[DCA_PRIM_CHANNELS_MAX][DCA_SUBBANDS];           ///< bit allocation index
    int transition_mode[DCA_PRIM_CHANNELS_MAX][DCA_SUBBANDS];    ///< transition mode (transients)
    int scale_factor[DCA_PRIM_CHANNELS_MAX][DCA_SUBBANDS][2];    ///< scale factors (2 if transient)
    int joint_huff[DCA_PRIM_CHANNELS_MAX];                       ///< joint subband scale factors codebook
    int joint_scale_factor[DCA_PRIM_CHANNELS_MAX][DCA_SUBBANDS]; ///< joint subband scale factors
    int downmix_coef[DCA_PRIM_CHANNELS_MAX][2];                  ///< stereo downmix coefficients
    int dynrange_coef;                                           ///< dynamic range coefficient

    int high_freq_vq[DCA_PRIM_CHANNELS_MAX][DCA_SUBBANDS];       ///< VQ encoded high frequency subbands

    float lfe_data[2 * DCA_LFE_MAX * (DCA_BLOCKS_MAX + 4)];      ///< Low frequency effect data
    int lfe_scale_factor;

    /* Subband samples history (for ADPCM) */
    DECLARE_ALIGNED(16, float, subband_samples_hist)[DCA_PRIM_CHANNELS_MAX][DCA_SUBBANDS][4];
    DECLARE_ALIGNED(32, float, subband_fir_hist)[DCA_PRIM_CHANNELS_MAX][512];
    DECLARE_ALIGNED(32, float, subband_fir_noidea)[DCA_PRIM_CHANNELS_MAX][32];
    int hist_index[DCA_PRIM_CHANNELS_MAX];
    DECLARE_ALIGNED(32, float, raXin)[32];

    int output;                 ///< type of output
    float scale_bias;           ///< output scale

    DECLARE_ALIGNED(32, float, subband_samples)[DCA_BLOCKS_MAX][DCA_PRIM_CHANNELS_MAX][DCA_SUBBANDS][8];
    DECLARE_ALIGNED(32, float, samples)[(DCA_PRIM_CHANNELS_MAX+1)*256];
    const float *samples_chanptr[DCA_PRIM_CHANNELS_MAX+1];

    uint8_t dca_buffer[DCA_MAX_FRAME_SIZE + DCA_MAX_EXSS_HEADER_SIZE + DCA_BUFFER_PADDING_SIZE];
    int dca_buffer_size;        ///< how much data is in the dca_buffer

    const int8_t* channel_order_tab;                             ///< channel reordering table, lfe and non lfe
    GetBitContext gb;
    /* Current position in DCA frame */
    int current_subframe;
    int current_subsubframe;

    int core_ext_mask;          ///< present extensions in the core substream

    /* XCh extension information */
    int xch_present;            ///< XCh extension present and valid
    int xch_base_channel;       ///< index of first (only) channel containing XCH data

    /* ExSS header parser */
    int static_fields;          ///< static fields present
    int mix_metadata;           ///< mixing metadata present
    int num_mix_configs;        ///< number of mix out configurations
    int mix_config_num_ch[4];   ///< number of channels in each mix out configuration

    int profile;

    int debug_flag;             ///< used for suppressing repeated error messages output
    DSPContext dsp;
    FFTContext imdct;
    SynthFilterContext synth;
    DCADSPContext dcadsp;
    FmtConvertContext fmt_conv;
} DCAContext;

static const uint16_t dca_vlc_offs[] = {
        0,   512,   640,   768,  1282,  1794,  2436,  3080,  3770,  4454,  5364,
     5372,  5380,  5388,  5392,  5396,  5412,  5420,  5428,  5460,  5492,  5508,
     5572,  5604,  5668,  5796,  5860,  5892,  6412,  6668,  6796,  7308,  7564,
     7820,  8076,  8620,  9132,  9388,  9910, 10166, 10680, 11196, 11726, 12240,
    12752, 13298, 13810, 14326, 14840, 15500, 16022, 16540, 17158, 17678, 18264,
    18796, 19352, 19926, 20468, 21472, 22398, 23014, 23622,
};

static av_cold void dca_init_vlcs(void)
{
    static int vlcs_initialized = 0;
    int i, j, c = 14;
    static VLC_TYPE dca_table[23622][2];

    if (vlcs_initialized)
        return;

    dca_bitalloc_index.offset = 1;
    dca_bitalloc_index.wrap = 2;
    for (i = 0; i < 5; i++) {
        dca_bitalloc_index.vlc[i].table = &dca_table[dca_vlc_offs[i]];
        dca_bitalloc_index.vlc[i].table_allocated = dca_vlc_offs[i + 1] - dca_vlc_offs[i];
        init_vlc(&dca_bitalloc_index.vlc[i], bitalloc_12_vlc_bits[i], 12,
                 bitalloc_12_bits[i], 1, 1,
                 bitalloc_12_codes[i], 2, 2, INIT_VLC_USE_NEW_STATIC);
    }
    dca_scalefactor.offset = -64;
    dca_scalefactor.wrap = 2;
    for (i = 0; i < 5; i++) {
        dca_scalefactor.vlc[i].table = &dca_table[dca_vlc_offs[i + 5]];
        dca_scalefactor.vlc[i].table_allocated = dca_vlc_offs[i + 6] - dca_vlc_offs[i + 5];
        init_vlc(&dca_scalefactor.vlc[i], SCALES_VLC_BITS, 129,
                 scales_bits[i], 1, 1,
                 scales_codes[i], 2, 2, INIT_VLC_USE_NEW_STATIC);
    }
    dca_tmode.offset = 0;
    dca_tmode.wrap = 1;
    for (i = 0; i < 4; i++) {
        dca_tmode.vlc[i].table = &dca_table[dca_vlc_offs[i + 10]];
        dca_tmode.vlc[i].table_allocated = dca_vlc_offs[i + 11] - dca_vlc_offs[i + 10];
        init_vlc(&dca_tmode.vlc[i], tmode_vlc_bits[i], 4,
                 tmode_bits[i], 1, 1,
                 tmode_codes[i], 2, 2, INIT_VLC_USE_NEW_STATIC);
    }

    for (i = 0; i < 10; i++)
        for (j = 0; j < 7; j++){
            if (!bitalloc_codes[i][j]) break;
            dca_smpl_bitalloc[i+1].offset = bitalloc_offsets[i];
            dca_smpl_bitalloc[i+1].wrap = 1 + (j > 4);
            dca_smpl_bitalloc[i+1].vlc[j].table = &dca_table[dca_vlc_offs[c]];
            dca_smpl_bitalloc[i+1].vlc[j].table_allocated = dca_vlc_offs[c + 1] - dca_vlc_offs[c];
            init_vlc(&dca_smpl_bitalloc[i+1].vlc[j], bitalloc_maxbits[i][j],
                     bitalloc_sizes[i],
                     bitalloc_bits[i][j], 1, 1,
                     bitalloc_codes[i][j], 2, 2, INIT_VLC_USE_NEW_STATIC);
            c++;
        }
    vlcs_initialized = 1;
}

static inline void get_array(GetBitContext *gb, int *dst, int len, int bits)
{
    while(len--)
        *dst++ = get_bits(gb, bits);
}

static int dca_parse_audio_coding_header(DCAContext * s, int base_channel)
{
    int i, j;
    static const float adj_table[4] = { 1.0, 1.1250, 1.2500, 1.4375 };
    static const int bitlen[11] = { 0, 1, 2, 2, 2, 2, 3, 3, 3, 3, 3 };
    static const int thr[11] = { 0, 1, 3, 3, 3, 3, 7, 7, 7, 7, 7 };

    s->total_channels    = get_bits(&s->gb, 3) + 1 + base_channel;
    s->prim_channels     = s->total_channels;

    if (s->prim_channels > DCA_PRIM_CHANNELS_MAX)
        s->prim_channels = DCA_PRIM_CHANNELS_MAX;


    for (i = base_channel; i < s->prim_channels; i++) {
        s->subband_activity[i] = get_bits(&s->gb, 5) + 2;
        if (s->subband_activity[i] > DCA_SUBBANDS)
            s->subband_activity[i] = DCA_SUBBANDS;
    }
    for (i = base_channel; i < s->prim_channels; i++) {
        s->vq_start_subband[i] = get_bits(&s->gb, 5) + 1;
        if (s->vq_start_subband[i] > DCA_SUBBANDS)
            s->vq_start_subband[i] = DCA_SUBBANDS;
    }
    get_array(&s->gb, s->joint_intensity + base_channel,     s->prim_channels - base_channel, 3);
    get_array(&s->gb, s->transient_huffman + base_channel,   s->prim_channels - base_channel, 2);
    get_array(&s->gb, s->scalefactor_huffman + base_channel, s->prim_channels - base_channel, 3);
    get_array(&s->gb, s->bitalloc_huffman + base_channel,    s->prim_channels - base_channel, 3);

    /* Get codebooks quantization indexes */
    if (!base_channel)
        memset(s->quant_index_huffman, 0, sizeof(s->quant_index_huffman));
    for (j = 1; j < 11; j++)
        for (i = base_channel; i < s->prim_channels; i++)
            s->quant_index_huffman[i][j] = get_bits(&s->gb, bitlen[j]);

    /* Get scale factor adjustment */
    for (j = 0; j < 11; j++)
        for (i = base_channel; i < s->prim_channels; i++)
            s->scalefactor_adj[i][j] = 1;

    for (j = 1; j < 11; j++)
        for (i = base_channel; i < s->prim_channels; i++)
            if (s->quant_index_huffman[i][j] < thr[j])
                s->scalefactor_adj[i][j] = adj_table[get_bits(&s->gb, 2)];

    if (s->crc_present) {
        /* Audio header CRC check */
        get_bits(&s->gb, 16);
    }

    s->current_subframe = 0;
    s->current_subsubframe = 0;

#ifdef TRACE
    av_log(s->avctx, AV_LOG_DEBUG, "subframes: %i\n", s->subframes);
    av_log(s->avctx, AV_LOG_DEBUG, "prim channels: %i\n", s->prim_channels);
    for (i = base_channel; i < s->prim_channels; i++){
        av_log(s->avctx, AV_LOG_DEBUG, "subband activity: %i\n", s->subband_activity[i]);
        av_log(s->avctx, AV_LOG_DEBUG, "vq start subband: %i\n", s->vq_start_subband[i]);
        av_log(s->avctx, AV_LOG_DEBUG, "joint intensity: %i\n", s->joint_intensity[i]);
        av_log(s->avctx, AV_LOG_DEBUG, "transient mode codebook: %i\n", s->transient_huffman[i]);
        av_log(s->avctx, AV_LOG_DEBUG, "scale factor codebook: %i\n", s->scalefactor_huffman[i]);
        av_log(s->avctx, AV_LOG_DEBUG, "bit allocation quantizer: %i\n", s->bitalloc_huffman[i]);
        av_log(s->avctx, AV_LOG_DEBUG, "quant index huff:");
        for (j = 0; j < 11; j++)
            av_log(s->avctx, AV_LOG_DEBUG, " %i",
                   s->quant_index_huffman[i][j]);
        av_log(s->avctx, AV_LOG_DEBUG, "\n");
        av_log(s->avctx, AV_LOG_DEBUG, "scalefac adj:");
        for (j = 0; j < 11; j++)
            av_log(s->avctx, AV_LOG_DEBUG, " %1.3f", s->scalefactor_adj[i][j]);
        av_log(s->avctx, AV_LOG_DEBUG, "\n");
    }
#endif

  return 0;
}

static int dca_parse_frame_header(DCAContext * s)
{
    init_get_bits(&s->gb, s->dca_buffer, s->dca_buffer_size * 8);

    /* Sync code */
    get_bits(&s->gb, 32);

    /* Frame header */
    s->frame_type        = get_bits(&s->gb, 1);
    s->samples_deficit   = get_bits(&s->gb, 5) + 1;
    s->crc_present       = get_bits(&s->gb, 1);
    s->sample_blocks     = get_bits(&s->gb, 7) + 1;
    s->frame_size        = get_bits(&s->gb, 14) + 1;
    if (s->frame_size < 95)
        return AVERROR_INVALIDDATA;
    s->amode             = get_bits(&s->gb, 6);
    s->sample_rate       = dca_sample_rates[get_bits(&s->gb, 4)];
    if (!s->sample_rate)
        return AVERROR_INVALIDDATA;
    s->bit_rate_index    = get_bits(&s->gb, 5);
    s->bit_rate          = dca_bit_rates[s->bit_rate_index];
    if (!s->bit_rate)
        return AVERROR_INVALIDDATA;

    s->downmix           = get_bits(&s->gb, 1);
    s->dynrange          = get_bits(&s->gb, 1);
    s->timestamp         = get_bits(&s->gb, 1);
    s->aux_data          = get_bits(&s->gb, 1);
    s->hdcd              = get_bits(&s->gb, 1);
    s->ext_descr         = get_bits(&s->gb, 3);
    s->ext_coding        = get_bits(&s->gb, 1);
    s->aspf              = get_bits(&s->gb, 1);
    s->lfe               = get_bits(&s->gb, 2);
    s->predictor_history = get_bits(&s->gb, 1);

    /* TODO: check CRC */
    if (s->crc_present)
        s->header_crc    = get_bits(&s->gb, 16);

    s->multirate_inter   = get_bits(&s->gb, 1);
    s->version           = get_bits(&s->gb, 4);
    s->copy_history      = get_bits(&s->gb, 2);
    s->source_pcm_res    = get_bits(&s->gb, 3);
    s->front_sum         = get_bits(&s->gb, 1);
    s->surround_sum      = get_bits(&s->gb, 1);
    s->dialog_norm       = get_bits(&s->gb, 4);

    /* FIXME: channels mixing levels */
    s->output = s->amode;
    if (s->lfe) s->output |= DCA_LFE;

#ifdef TRACE
    av_log(s->avctx, AV_LOG_DEBUG, "frame type: %i\n", s->frame_type);
    av_log(s->avctx, AV_LOG_DEBUG, "samples deficit: %i\n", s->samples_deficit);
    av_log(s->avctx, AV_LOG_DEBUG, "crc present: %i\n", s->crc_present);
    av_log(s->avctx, AV_LOG_DEBUG, "sample blocks: %i (%i samples)\n",
           s->sample_blocks, s->sample_blocks * 32);
    av_log(s->avctx, AV_LOG_DEBUG, "frame size: %i bytes\n", s->frame_size);
    av_log(s->avctx, AV_LOG_DEBUG, "amode: %i (%i channels)\n",
           s->amode, dca_channels[s->amode]);
    av_log(s->avctx, AV_LOG_DEBUG, "sample rate: %i Hz\n",
           s->sample_rate);
    av_log(s->avctx, AV_LOG_DEBUG, "bit rate: %i bits/s\n",
           s->bit_rate);
    av_log(s->avctx, AV_LOG_DEBUG, "downmix: %i\n", s->downmix);
    av_log(s->avctx, AV_LOG_DEBUG, "dynrange: %i\n", s->dynrange);
    av_log(s->avctx, AV_LOG_DEBUG, "timestamp: %i\n", s->timestamp);
    av_log(s->avctx, AV_LOG_DEBUG, "aux_data: %i\n", s->aux_data);
    av_log(s->avctx, AV_LOG_DEBUG, "hdcd: %i\n", s->hdcd);
    av_log(s->avctx, AV_LOG_DEBUG, "ext descr: %i\n", s->ext_descr);
    av_log(s->avctx, AV_LOG_DEBUG, "ext coding: %i\n", s->ext_coding);
    av_log(s->avctx, AV_LOG_DEBUG, "aspf: %i\n", s->aspf);
    av_log(s->avctx, AV_LOG_DEBUG, "lfe: %i\n", s->lfe);
    av_log(s->avctx, AV_LOG_DEBUG, "predictor history: %i\n",
           s->predictor_history);
    av_log(s->avctx, AV_LOG_DEBUG, "header crc: %i\n", s->header_crc);
    av_log(s->avctx, AV_LOG_DEBUG, "multirate inter: %i\n",
           s->multirate_inter);
    av_log(s->avctx, AV_LOG_DEBUG, "version number: %i\n", s->version);
    av_log(s->avctx, AV_LOG_DEBUG, "copy history: %i\n", s->copy_history);
    av_log(s->avctx, AV_LOG_DEBUG,
           "source pcm resolution: %i (%i bits/sample)\n",
           s->source_pcm_res, dca_bits_per_sample[s->source_pcm_res]);
    av_log(s->avctx, AV_LOG_DEBUG, "front sum: %i\n", s->front_sum);
    av_log(s->avctx, AV_LOG_DEBUG, "surround sum: %i\n", s->surround_sum);
    av_log(s->avctx, AV_LOG_DEBUG, "dialog norm: %i\n", s->dialog_norm);
    av_log(s->avctx, AV_LOG_DEBUG, "\n");
#endif

    /* Primary audio coding header */
    s->subframes         = get_bits(&s->gb, 4) + 1;

    return dca_parse_audio_coding_header(s, 0);
}


static inline int get_scale(GetBitContext *gb, int level, int value)
{
   if (level < 5) {
       /* huffman encoded */
       value += get_bitalloc(gb, &dca_scalefactor, level);
   } else if (level < 8)
       value = get_bits(gb, level + 1);
   return value;
}

static int dca_subframe_header(DCAContext * s, int base_channel, int block_index)
{
    /* Primary audio coding side information */
    int j, k;

    if (get_bits_left(&s->gb) < 0)
        return AVERROR_INVALIDDATA;

    if (!base_channel) {
        s->subsubframes[s->current_subframe] = get_bits(&s->gb, 2) + 1;
        s->partial_samples[s->current_subframe] = get_bits(&s->gb, 3);
    }

    for (j = base_channel; j < s->prim_channels; j++) {
        for (k = 0; k < s->subband_activity[j]; k++)
            s->prediction_mode[j][k] = get_bits(&s->gb, 1);
    }

    /* Get prediction codebook */
    for (j = base_channel; j < s->prim_channels; j++) {
        for (k = 0; k < s->subband_activity[j]; k++) {
            if (s->prediction_mode[j][k] > 0) {
                /* (Prediction coefficient VQ address) */
                s->prediction_vq[j][k] = get_bits(&s->gb, 12);
            }
        }
    }

    /* Bit allocation index */
    for (j = base_channel; j < s->prim_channels; j++) {
        for (k = 0; k < s->vq_start_subband[j]; k++) {
            if (s->bitalloc_huffman[j] == 6)
                s->bitalloc[j][k] = get_bits(&s->gb, 5);
            else if (s->bitalloc_huffman[j] == 5)
                s->bitalloc[j][k] = get_bits(&s->gb, 4);
            else if (s->bitalloc_huffman[j] == 7) {
                av_log(s->avctx, AV_LOG_ERROR,
                       "Invalid bit allocation index\n");
                return AVERROR_INVALIDDATA;
            } else {
                s->bitalloc[j][k] =
                    get_bitalloc(&s->gb, &dca_bitalloc_index, s->bitalloc_huffman[j]);
            }

            if (s->bitalloc[j][k] > 26) {
//                 av_log(s->avctx,AV_LOG_DEBUG,"bitalloc index [%i][%i] too big (%i)\n",
//                          j, k, s->bitalloc[j][k]);
                return AVERROR_INVALIDDATA;
            }
        }
    }

    /* Transition mode */
    for (j = base_channel; j < s->prim_channels; j++) {
        for (k = 0; k < s->subband_activity[j]; k++) {
            s->transition_mode[j][k] = 0;
            if (s->subsubframes[s->current_subframe] > 1 &&
                k < s->vq_start_subband[j] && s->bitalloc[j][k] > 0) {
                s->transition_mode[j][k] =
                    get_bitalloc(&s->gb, &dca_tmode, s->transient_huffman[j]);
            }
        }
    }

    if (get_bits_left(&s->gb) < 0)
        return AVERROR_INVALIDDATA;

    for (j = base_channel; j < s->prim_channels; j++) {
        const uint32_t *scale_table;
        int scale_sum;

        memset(s->scale_factor[j], 0, s->subband_activity[j] * sizeof(s->scale_factor[0][0][0]) * 2);

        if (s->scalefactor_huffman[j] == 6)
            scale_table = scale_factor_quant7;
        else
            scale_table = scale_factor_quant6;

        /* When huffman coded, only the difference is encoded */
        scale_sum = 0;

        for (k = 0; k < s->subband_activity[j]; k++) {
            if (k >= s->vq_start_subband[j] || s->bitalloc[j][k] > 0) {
                scale_sum = get_scale(&s->gb, s->scalefactor_huffman[j], scale_sum);
                s->scale_factor[j][k][0] = scale_table[scale_sum];
            }

            if (k < s->vq_start_subband[j] && s->transition_mode[j][k]) {
                /* Get second scale factor */
                scale_sum = get_scale(&s->gb, s->scalefactor_huffman[j], scale_sum);
                s->scale_factor[j][k][1] = scale_table[scale_sum];
            }
        }
    }

    /* Joint subband scale factor codebook select */
    for (j = base_channel; j < s->prim_channels; j++) {
        /* Transmitted only if joint subband coding enabled */
        if (s->joint_intensity[j] > 0)
            s->joint_huff[j] = get_bits(&s->gb, 3);
    }

    if (get_bits_left(&s->gb) < 0)
        return AVERROR_INVALIDDATA;

    /* Scale factors for joint subband coding */
    for (j = base_channel; j < s->prim_channels; j++) {
        int source_channel;

        /* Transmitted only if joint subband coding enabled */
        if (s->joint_intensity[j] > 0) {
            int scale = 0;
            source_channel = s->joint_intensity[j] - 1;

            /* When huffman coded, only the difference is encoded
             * (is this valid as well for joint scales ???) */

            for (k = s->subband_activity[j]; k < s->subband_activity[source_channel]; k++) {
                scale = get_scale(&s->gb, s->joint_huff[j], 0);
                scale += 64;    /* bias */
                s->joint_scale_factor[j][k] = scale;    /*joint_scale_table[scale]; */
            }

            if (!(s->debug_flag & 0x02)) {
                av_log(s->avctx, AV_LOG_DEBUG,
                       "Joint stereo coding not supported\n");
                s->debug_flag |= 0x02;
            }
        }
    }

    /* Stereo downmix coefficients */
    if (!base_channel && s->prim_channels > 2) {
        if (s->downmix) {
            for (j = base_channel; j < s->prim_channels; j++) {
                s->downmix_coef[j][0] = get_bits(&s->gb, 7);
                s->downmix_coef[j][1] = get_bits(&s->gb, 7);
            }
        } else {
            int am = s->amode & DCA_CHANNEL_MASK;
            for (j = base_channel; j < s->prim_channels; j++) {
                s->downmix_coef[j][0] = dca_default_coeffs[am][j][0];
                s->downmix_coef[j][1] = dca_default_coeffs[am][j][1];
            }
        }
    }

    /* Dynamic range coefficient */
    if (!base_channel && s->dynrange)
        s->dynrange_coef = get_bits(&s->gb, 8);

    /* Side information CRC check word */
    if (s->crc_present) {
        get_bits(&s->gb, 16);
    }

    /*
     * Primary audio data arrays
     */

    /* VQ encoded high frequency subbands */
    for (j = base_channel; j < s->prim_channels; j++)
        for (k = s->vq_start_subband[j]; k < s->subband_activity[j]; k++)
            /* 1 vector -> 32 samples */
            s->high_freq_vq[j][k] = get_bits(&s->gb, 10);

    /* Low frequency effect data */
    if (!base_channel && s->lfe) {
        /* LFE samples */
        int lfe_samples = 2 * s->lfe * (4 + block_index);
        int lfe_end_sample = 2 * s->lfe * (4 + block_index + s->subsubframes[s->current_subframe]);
        float lfe_scale;

        for (j = lfe_samples; j < lfe_end_sample; j++) {
            /* Signed 8 bits int */
            s->lfe_data[j] = get_sbits(&s->gb, 8);
        }

        /* Scale factor index */
        s->lfe_scale_factor = scale_factor_quant7[get_bits(&s->gb, 8)];

        /* Quantization step size * scale factor */
        lfe_scale = 0.035 * s->lfe_scale_factor;

        for (j = lfe_samples; j < lfe_end_sample; j++)
            s->lfe_data[j] *= lfe_scale;
    }

#ifdef TRACE
    av_log(s->avctx, AV_LOG_DEBUG, "subsubframes: %i\n", s->subsubframes[s->current_subframe]);
    av_log(s->avctx, AV_LOG_DEBUG, "partial samples: %i\n",
           s->partial_samples[s->current_subframe]);
    for (j = base_channel; j < s->prim_channels; j++) {
        av_log(s->avctx, AV_LOG_DEBUG, "prediction mode:");
        for (k = 0; k < s->subband_activity[j]; k++)
            av_log(s->avctx, AV_LOG_DEBUG, " %i", s->prediction_mode[j][k]);
        av_log(s->avctx, AV_LOG_DEBUG, "\n");
    }
    for (j = base_channel; j < s->prim_channels; j++) {
        for (k = 0; k < s->subband_activity[j]; k++)
                av_log(s->avctx, AV_LOG_DEBUG,
                       "prediction coefs: %f, %f, %f, %f\n",
                       (float) adpcm_vb[s->prediction_vq[j][k]][0] / 8192,
                       (float) adpcm_vb[s->prediction_vq[j][k]][1] / 8192,
                       (float) adpcm_vb[s->prediction_vq[j][k]][2] / 8192,
                       (float) adpcm_vb[s->prediction_vq[j][k]][3] / 8192);
    }
    for (j = base_channel; j < s->prim_channels; j++) {
        av_log(s->avctx, AV_LOG_DEBUG, "bitalloc index: ");
        for (k = 0; k < s->vq_start_subband[j]; k++)
            av_log(s->avctx, AV_LOG_DEBUG, "%2.2i ", s->bitalloc[j][k]);
        av_log(s->avctx, AV_LOG_DEBUG, "\n");
    }
    for (j = base_channel; j < s->prim_channels; j++) {
        av_log(s->avctx, AV_LOG_DEBUG, "Transition mode:");
        for (k = 0; k < s->subband_activity[j]; k++)
            av_log(s->avctx, AV_LOG_DEBUG, " %i", s->transition_mode[j][k]);
        av_log(s->avctx, AV_LOG_DEBUG, "\n");
    }
    for (j = base_channel; j < s->prim_channels; j++) {
        av_log(s->avctx, AV_LOG_DEBUG, "Scale factor:");
        for (k = 0; k < s->subband_activity[j]; k++) {
            if (k >= s->vq_start_subband[j] || s->bitalloc[j][k] > 0)
                av_log(s->avctx, AV_LOG_DEBUG, " %i", s->scale_factor[j][k][0]);
            if (k < s->vq_start_subband[j] && s->transition_mode[j][k])
                av_log(s->avctx, AV_LOG_DEBUG, " %i(t)", s->scale_factor[j][k][1]);
        }
        av_log(s->avctx, AV_LOG_DEBUG, "\n");
    }
    for (j = base_channel; j < s->prim_channels; j++) {
        if (s->joint_intensity[j] > 0) {
            int source_channel = s->joint_intensity[j] - 1;
            av_log(s->avctx, AV_LOG_DEBUG, "Joint scale factor index:\n");
            for (k = s->subband_activity[j]; k < s->subband_activity[source_channel]; k++)
                av_log(s->avctx, AV_LOG_DEBUG, " %i", s->joint_scale_factor[j][k]);
            av_log(s->avctx, AV_LOG_DEBUG, "\n");
        }
    }
    if (!base_channel && s->prim_channels > 2 && s->downmix) {
        av_log(s->avctx, AV_LOG_DEBUG, "Downmix coeffs:\n");
        for (j = 0; j < s->prim_channels; j++) {
            av_log(s->avctx, AV_LOG_DEBUG, "Channel 0,%d = %f\n", j, dca_downmix_coeffs[s->downmix_coef[j][0]]);
            av_log(s->avctx, AV_LOG_DEBUG, "Channel 1,%d = %f\n", j, dca_downmix_coeffs[s->downmix_coef[j][1]]);
        }
        av_log(s->avctx, AV_LOG_DEBUG, "\n");
    }
    for (j = base_channel; j < s->prim_channels; j++)
        for (k = s->vq_start_subband[j]; k < s->subband_activity[j]; k++)
            av_log(s->avctx, AV_LOG_DEBUG, "VQ index: %i\n", s->high_freq_vq[j][k]);
    if (!base_channel && s->lfe) {
        int lfe_samples = 2 * s->lfe * (4 + block_index);
        int lfe_end_sample = 2 * s->lfe * (4 + block_index + s->subsubframes[s->current_subframe]);

        av_log(s->avctx, AV_LOG_DEBUG, "LFE samples:\n");
        for (j = lfe_samples; j < lfe_end_sample; j++)
            av_log(s->avctx, AV_LOG_DEBUG, " %f", s->lfe_data[j]);
        av_log(s->avctx, AV_LOG_DEBUG, "\n");
    }
#endif

    return 0;
}

static void qmf_32_subbands(DCAContext * s, int chans,
                            float samples_in[32][8], float *samples_out,
                            float scale)
{
    const float *prCoeff;
    int i;

    int sb_act = s->subband_activity[chans];
    int subindex;

    scale *= sqrt(1/8.0);

    /* Select filter */
    if (!s->multirate_inter)    /* Non-perfect reconstruction */
        prCoeff = fir_32bands_nonperfect;
    else                        /* Perfect reconstruction */
        prCoeff = fir_32bands_perfect;

    for (i = sb_act; i < 32; i++)
        s->raXin[i] = 0.0;

    /* Reconstructed channel sample index */
    for (subindex = 0; subindex < 8; subindex++) {
        /* Load in one sample from each subband and clear inactive subbands */
        for (i = 0; i < sb_act; i++){
            unsigned sign = (i - 1) & 2;
            uint32_t v = AV_RN32A(&samples_in[i][subindex]) ^ sign << 30;
            AV_WN32A(&s->raXin[i], v);
        }

        s->synth.synth_filter_float(&s->imdct,
                              s->subband_fir_hist[chans], &s->hist_index[chans],
                              s->subband_fir_noidea[chans], prCoeff,
                              samples_out, s->raXin, scale);
        samples_out+= 32;

    }
}

static void lfe_interpolation_fir(DCAContext *s, int decimation_select,
                                  int num_deci_sample, float *samples_in,
                                  float *samples_out, float scale)
{
    /* samples_in: An array holding decimated samples.
     *   Samples in current subframe starts from samples_in[0],
     *   while samples_in[-1], samples_in[-2], ..., stores samples
     *   from last subframe as history.
     *
     * samples_out: An array holding interpolated samples
     */

    int decifactor;
    const float *prCoeff;
    int deciindex;

    /* Select decimation filter */
    if (decimation_select == 1) {
        decifactor = 64;
        prCoeff = lfe_fir_128;
    } else {
        decifactor = 32;
        prCoeff = lfe_fir_64;
    }
    /* Interpolation */
    for (deciindex = 0; deciindex < num_deci_sample; deciindex++) {
        s->dcadsp.lfe_fir(samples_out, samples_in, prCoeff, decifactor,
                          scale);
        samples_in++;
        samples_out += 2 * decifactor;
    }
}

/* downmixing routines */
#define MIX_REAR1(samples, si1, rs, coef) \
     samples[i]     += samples[si1] * coef[rs][0];  \
     samples[i+256] += samples[si1] * coef[rs][1];

#define MIX_REAR2(samples, si1, si2, rs, coef) \
     samples[i]     += samples[si1] * coef[rs][0] + samples[si2] * coef[rs+1][0]; \
     samples[i+256] += samples[si1] * coef[rs][1] + samples[si2] * coef[rs+1][1];

#define MIX_FRONT3(samples, coef) \
    t = samples[i+c]; \
    u = samples[i+l]; \
    v = samples[i+r]; \
    samples[i]     = t * coef[0][0] + u * coef[1][0] + v * coef[2][0]; \
    samples[i+256] = t * coef[0][1] + u * coef[1][1] + v * coef[2][1];

#define DOWNMIX_TO_STEREO(op1, op2) \
    for (i = 0; i < 256; i++){ \
        op1 \
        op2 \
    }

static void dca_downmix(float *samples, int srcfmt,
                        int downmix_coef[DCA_PRIM_CHANNELS_MAX][2],
                        const int8_t *channel_mapping)
{
    int c,l,r,sl,sr,s;
    int i;
    float t, u, v;
    float coef[DCA_PRIM_CHANNELS_MAX][2];

    for (i=0; i<DCA_PRIM_CHANNELS_MAX; i++) {
        coef[i][0] = dca_downmix_coeffs[downmix_coef[i][0]];
        coef[i][1] = dca_downmix_coeffs[downmix_coef[i][1]];
    }

    switch (srcfmt) {
    case DCA_MONO:
    case DCA_CHANNEL:
    case DCA_STEREO_TOTAL:
    case DCA_STEREO_SUMDIFF:
    case DCA_4F2R:
        av_log(NULL, 0, "Not implemented!\n");
        break;
    case DCA_STEREO:
        break;
    case DCA_3F:
        c = channel_mapping[0] * 256;
        l = channel_mapping[1] * 256;
        r = channel_mapping[2] * 256;
        DOWNMIX_TO_STEREO(MIX_FRONT3(samples, coef),);
        break;
    case DCA_2F1R:
        s = channel_mapping[2] * 256;
        DOWNMIX_TO_STEREO(MIX_REAR1(samples, i + s, 2, coef),);
        break;
    case DCA_3F1R:
        c = channel_mapping[0] * 256;
        l = channel_mapping[1] * 256;
        r = channel_mapping[2] * 256;
        s = channel_mapping[3] * 256;
        DOWNMIX_TO_STEREO(MIX_FRONT3(samples, coef),
                          MIX_REAR1(samples, i + s, 3, coef));
        break;
    case DCA_2F2R:
        sl = channel_mapping[2] * 256;
        sr = channel_mapping[3] * 256;
        DOWNMIX_TO_STEREO(MIX_REAR2(samples, i + sl, i + sr, 2, coef),);
        break;
    case DCA_3F2R:
        c =  channel_mapping[0] * 256;
        l =  channel_mapping[1] * 256;
        r =  channel_mapping[2] * 256;
        sl = channel_mapping[3] * 256;
        sr = channel_mapping[4] * 256;
        DOWNMIX_TO_STEREO(MIX_FRONT3(samples, coef),
                          MIX_REAR2(samples, i + sl, i + sr, 3, coef));
        break;
    }
}


<<<<<<< HEAD
#ifndef decode_blockcode
=======
#ifndef decode_blockcodes
>>>>>>> f32dfad9
/* Very compact version of the block code decoder that does not use table
 * look-up but is slightly slower */
static int decode_blockcode(int code, int levels, int *values)
{
    int i;
    int offset = (levels - 1) >> 1;

    for (i = 0; i < 4; i++) {
        int div = FASTDIV(code, levels);
        values[i] = code - offset - div*levels;
        code = div;
    }

    return code;
}

static int decode_blockcodes(int code1, int code2, int levels, int *values)
{
    return decode_blockcode(code1, levels, values) |
           decode_blockcode(code2, levels, values + 4);
}
#endif

static const uint8_t abits_sizes[7] = { 7, 10, 12, 13, 15, 17, 19 };
static const uint8_t abits_levels[7] = { 3, 5, 7, 9, 13, 17, 25 };

#ifndef int8x8_fmul_int32
static inline void int8x8_fmul_int32(float *dst, const int8_t *src, int scale)
{
    float fscale = scale / 16.0;
    int i;
    for (i = 0; i < 8; i++)
        dst[i] = src[i] * fscale;
}
#endif

static int dca_subsubframe(DCAContext * s, int base_channel, int block_index)
{
    int k, l;
    int subsubframe = s->current_subsubframe;

    const float *quant_step_table;

    /* FIXME */
    float (*subband_samples)[DCA_SUBBANDS][8] = s->subband_samples[block_index];
    LOCAL_ALIGNED_16(int, block, [8]);

    /*
     * Audio data
     */

    /* Select quantization step size table */
    if (s->bit_rate_index == 0x1f)
        quant_step_table = lossless_quant_d;
    else
        quant_step_table = lossy_quant_d;

    for (k = base_channel; k < s->prim_channels; k++) {
        if (get_bits_left(&s->gb) < 0)
            return AVERROR_INVALIDDATA;

        for (l = 0; l < s->vq_start_subband[k]; l++) {
            int m;

            /* Select the mid-tread linear quantizer */
            int abits = s->bitalloc[k][l];

            float quant_step_size = quant_step_table[abits];

            /*
             * Determine quantization index code book and its type
             */

            /* Select quantization index code book */
            int sel = s->quant_index_huffman[k][abits];

            /*
             * Extract bits from the bit stream
             */
            if (!abits){
                memset(subband_samples[k][l], 0, 8 * sizeof(subband_samples[0][0][0]));
            } else {
                /* Deal with transients */
                int sfi = s->transition_mode[k][l] && subsubframe >= s->transition_mode[k][l];
                float rscale = quant_step_size * s->scale_factor[k][l][sfi] * s->scalefactor_adj[k][sel];

                if (abits >= 11 || !dca_smpl_bitalloc[abits].vlc[sel].table){
                    if (abits <= 7){
                        /* Block code */
                        int block_code1, block_code2, size, levels, err;

                        size = abits_sizes[abits-1];
                        levels = abits_levels[abits-1];

                        block_code1 = get_bits(&s->gb, size);
                        block_code2 = get_bits(&s->gb, size);
                        err = decode_blockcodes(block_code1, block_code2,
                                                levels, block);
                        if (err) {
                            av_log(s->avctx, AV_LOG_ERROR,
                                   "ERROR: block code look-up failed\n");
                            return AVERROR_INVALIDDATA;
                        }
                    }else{
                        /* no coding */
                        for (m = 0; m < 8; m++)
                            block[m] = get_sbits(&s->gb, abits - 3);
                    }
                }else{
                    /* Huffman coded */
                    for (m = 0; m < 8; m++)
                        block[m] = get_bitalloc(&s->gb, &dca_smpl_bitalloc[abits], sel);
                }

                s->fmt_conv.int32_to_float_fmul_scalar(subband_samples[k][l],
                                                  block, rscale, 8);
            }

            /*
             * Inverse ADPCM if in prediction mode
             */
            if (s->prediction_mode[k][l]) {
                int n;
                for (m = 0; m < 8; m++) {
                    for (n = 1; n <= 4; n++)
                        if (m >= n)
                            subband_samples[k][l][m] +=
                                (adpcm_vb[s->prediction_vq[k][l]][n - 1] *
                                 subband_samples[k][l][m - n] / 8192);
                        else if (s->predictor_history)
                            subband_samples[k][l][m] +=
                                (adpcm_vb[s->prediction_vq[k][l]][n - 1] *
                                 s->subband_samples_hist[k][l][m - n +
                                                               4] / 8192);
                }
            }
        }

        /*
         * Decode VQ encoded high frequencies
         */
        for (l = s->vq_start_subband[k]; l < s->subband_activity[k]; l++) {
            /* 1 vector -> 32 samples but we only need the 8 samples
             * for this subsubframe. */
            int hfvq = s->high_freq_vq[k][l];

            if (!s->debug_flag & 0x01) {
                av_log(s->avctx, AV_LOG_DEBUG, "Stream with high frequencies VQ coding\n");
                s->debug_flag |= 0x01;
            }

            int8x8_fmul_int32(subband_samples[k][l],
                              &high_freq_vq[hfvq][subsubframe * 8],
                              s->scale_factor[k][l][0]);
        }
    }

    /* Check for DSYNC after subsubframe */
    if (s->aspf || subsubframe == s->subsubframes[s->current_subframe] - 1) {
        if (0xFFFF == get_bits(&s->gb, 16)) {   /* 0xFFFF */
#ifdef TRACE
            av_log(s->avctx, AV_LOG_DEBUG, "Got subframe DSYNC\n");
#endif
        } else {
            av_log(s->avctx, AV_LOG_ERROR, "Didn't get subframe DSYNC\n");
        }
    }

    /* Backup predictor history for adpcm */
    for (k = base_channel; k < s->prim_channels; k++)
        for (l = 0; l < s->vq_start_subband[k]; l++)
            memcpy(s->subband_samples_hist[k][l], &subband_samples[k][l][4],
                        4 * sizeof(subband_samples[0][0][0]));

    return 0;
}

static int dca_filter_channels(DCAContext * s, int block_index)
{
    float (*subband_samples)[DCA_SUBBANDS][8] = s->subband_samples[block_index];
    int k;

    /* 32 subbands QMF */
    for (k = 0; k < s->prim_channels; k++) {
/*        static float pcm_to_double[8] =
            {32768.0, 32768.0, 524288.0, 524288.0, 0, 8388608.0, 8388608.0};*/
         qmf_32_subbands(s, k, subband_samples[k], &s->samples[256 * s->channel_order_tab[k]],
                         M_SQRT1_2*s->scale_bias /*pcm_to_double[s->source_pcm_res] */ );
    }

    /* Down mixing */
    if (s->avctx->request_channels == 2 && s->prim_channels > 2) {
        dca_downmix(s->samples, s->amode, s->downmix_coef, s->channel_order_tab);
    }

    /* Generate LFE samples for this subsubframe FIXME!!! */
    if (s->output & DCA_LFE) {
        lfe_interpolation_fir(s, s->lfe, 2 * s->lfe,
                              s->lfe_data + 2 * s->lfe * (block_index + 4),
                              &s->samples[256 * dca_lfe_index[s->amode]],
                              (1.0/256.0)*s->scale_bias);
        /* Outputs 20bits pcm samples */
    }

    return 0;
}


static int dca_subframe_footer(DCAContext * s, int base_channel)
{
    int aux_data_count = 0, i;

    /*
     * Unpack optional information
     */

    /* presumably optional information only appears in the core? */
    if (!base_channel) {
        if (s->timestamp)
            get_bits(&s->gb, 32);

        if (s->aux_data)
            aux_data_count = get_bits(&s->gb, 6);

        for (i = 0; i < aux_data_count; i++)
            get_bits(&s->gb, 8);

        if (s->crc_present && (s->downmix || s->dynrange))
            get_bits(&s->gb, 16);
    }

    return 0;
}

/**
 * Decode a dca frame block
 *
 * @param s     pointer to the DCAContext
 */

static int dca_decode_block(DCAContext * s, int base_channel, int block_index)
{
    int ret;

    /* Sanity check */
    if (s->current_subframe >= s->subframes) {
        av_log(s->avctx, AV_LOG_DEBUG, "check failed: %i>%i",
               s->current_subframe, s->subframes);
        return AVERROR_INVALIDDATA;
    }

    if (!s->current_subsubframe) {
#ifdef TRACE
        av_log(s->avctx, AV_LOG_DEBUG, "DSYNC dca_subframe_header\n");
#endif
        /* Read subframe header */
        if ((ret = dca_subframe_header(s, base_channel, block_index)))
            return ret;
    }

    /* Read subsubframe */
#ifdef TRACE
    av_log(s->avctx, AV_LOG_DEBUG, "DSYNC dca_subsubframe\n");
#endif
    if ((ret = dca_subsubframe(s, base_channel, block_index)))
        return ret;

    /* Update state */
    s->current_subsubframe++;
    if (s->current_subsubframe >= s->subsubframes[s->current_subframe]) {
        s->current_subsubframe = 0;
        s->current_subframe++;
    }
    if (s->current_subframe >= s->subframes) {
#ifdef TRACE
        av_log(s->avctx, AV_LOG_DEBUG, "DSYNC dca_subframe_footer\n");
#endif
        /* Read subframe footer */
        if ((ret = dca_subframe_footer(s, base_channel)))
            return ret;
    }

    return 0;
}

/**
 * Convert bitstream to one representation based on sync marker
 */
static int dca_convert_bitstream(const uint8_t * src, int src_size, uint8_t * dst,
                          int max_size)
{
    uint32_t mrk;
    int i, tmp;
    const uint16_t *ssrc = (const uint16_t *) src;
    uint16_t *sdst = (uint16_t *) dst;
    PutBitContext pb;

    if ((unsigned)src_size > (unsigned)max_size) {
//        av_log(NULL, AV_LOG_ERROR, "Input frame size larger than DCA_MAX_FRAME_SIZE!\n");
//        return -1;
        src_size = max_size;
    }

    mrk = AV_RB32(src);
    switch (mrk) {
    case DCA_MARKER_RAW_BE:
        memcpy(dst, src, src_size);
        return src_size;
    case DCA_MARKER_RAW_LE:
        for (i = 0; i < (src_size + 1) >> 1; i++)
            *sdst++ = av_bswap16(*ssrc++);
        return src_size;
    case DCA_MARKER_14B_BE:
    case DCA_MARKER_14B_LE:
        init_put_bits(&pb, dst, max_size);
        for (i = 0; i < (src_size + 1) >> 1; i++, src += 2) {
            tmp = ((mrk == DCA_MARKER_14B_BE) ? AV_RB16(src) : AV_RL16(src)) & 0x3FFF;
            put_bits(&pb, 14, tmp);
        }
        flush_put_bits(&pb);
        return (put_bits_count(&pb) + 7) >> 3;
    default:
        return AVERROR_INVALIDDATA;
    }
}

/**
 * Return the number of channels in an ExSS speaker mask (HD)
 */
static int dca_exss_mask2count(int mask)
{
    /* count bits that mean speaker pairs twice */
    return av_popcount(mask)
        + av_popcount(mask & (
            DCA_EXSS_CENTER_LEFT_RIGHT
          | DCA_EXSS_FRONT_LEFT_RIGHT
          | DCA_EXSS_FRONT_HIGH_LEFT_RIGHT
          | DCA_EXSS_WIDE_LEFT_RIGHT
          | DCA_EXSS_SIDE_LEFT_RIGHT
          | DCA_EXSS_SIDE_HIGH_LEFT_RIGHT
          | DCA_EXSS_SIDE_REAR_LEFT_RIGHT
          | DCA_EXSS_REAR_LEFT_RIGHT
          | DCA_EXSS_REAR_HIGH_LEFT_RIGHT
          ));
}

/**
 * Skip mixing coefficients of a single mix out configuration (HD)
 */
static void dca_exss_skip_mix_coeffs(GetBitContext *gb, int channels, int out_ch)
{
    int i;

    for (i = 0; i < channels; i++) {
        int mix_map_mask = get_bits(gb, out_ch);
        int num_coeffs = av_popcount(mix_map_mask);
        skip_bits_long(gb, num_coeffs * 6);
    }
}

/**
 * Parse extension substream asset header (HD)
 */
static int dca_exss_parse_asset_header(DCAContext *s)
{
    int header_pos = get_bits_count(&s->gb);
    int header_size;
    int channels;
    int embedded_stereo = 0;
    int embedded_6ch = 0;
    int drc_code_present;
    int extensions_mask;
    int i, j;

    if (get_bits_left(&s->gb) < 16)
        return -1;

    /* We will parse just enough to get to the extensions bitmask with which
     * we can set the profile value. */

    header_size = get_bits(&s->gb, 9) + 1;
    skip_bits(&s->gb, 3); // asset index

    if (s->static_fields) {
        if (get_bits1(&s->gb))
            skip_bits(&s->gb, 4); // asset type descriptor
        if (get_bits1(&s->gb))
            skip_bits_long(&s->gb, 24); // language descriptor

        if (get_bits1(&s->gb)) {
            /* How can one fit 1024 bytes of text here if the maximum value
             * for the asset header size field above was 512 bytes? */
            int text_length = get_bits(&s->gb, 10) + 1;
            if (get_bits_left(&s->gb) < text_length * 8)
                return -1;
            skip_bits_long(&s->gb, text_length * 8); // info text
        }

        skip_bits(&s->gb, 5); // bit resolution - 1
        skip_bits(&s->gb, 4); // max sample rate code
        channels = get_bits(&s->gb, 8) + 1;

        if (get_bits1(&s->gb)) { // 1-to-1 channels to speakers
            int spkr_remap_sets;
            int spkr_mask_size = 16;
            int num_spkrs[7];

            if (channels > 2)
                embedded_stereo = get_bits1(&s->gb);
            if (channels > 6)
                embedded_6ch = get_bits1(&s->gb);

            if (get_bits1(&s->gb)) {
                spkr_mask_size = (get_bits(&s->gb, 2) + 1) << 2;
                skip_bits(&s->gb, spkr_mask_size); // spkr activity mask
            }

            spkr_remap_sets = get_bits(&s->gb, 3);

            for (i = 0; i < spkr_remap_sets; i++) {
                /* std layout mask for each remap set */
                num_spkrs[i] = dca_exss_mask2count(get_bits(&s->gb, spkr_mask_size));
            }

            for (i = 0; i < spkr_remap_sets; i++) {
                int num_dec_ch_remaps = get_bits(&s->gb, 5) + 1;
                if (get_bits_left(&s->gb) < 0)
                    return -1;

                for (j = 0; j < num_spkrs[i]; j++) {
                    int remap_dec_ch_mask = get_bits_long(&s->gb, num_dec_ch_remaps);
                    int num_dec_ch = av_popcount(remap_dec_ch_mask);
                    skip_bits_long(&s->gb, num_dec_ch * 5); // remap codes
                }
            }

        } else {
            skip_bits(&s->gb, 3); // representation type
        }
    }

    drc_code_present = get_bits1(&s->gb);
    if (drc_code_present)
        get_bits(&s->gb, 8); // drc code

    if (get_bits1(&s->gb))
        skip_bits(&s->gb, 5); // dialog normalization code

    if (drc_code_present && embedded_stereo)
        get_bits(&s->gb, 8); // drc stereo code

    if (s->mix_metadata && get_bits1(&s->gb)) {
        skip_bits(&s->gb, 1); // external mix
        skip_bits(&s->gb, 6); // post mix gain code

        if (get_bits(&s->gb, 2) != 3) // mixer drc code
            skip_bits(&s->gb, 3); // drc limit
        else
            skip_bits(&s->gb, 8); // custom drc code

        if (get_bits1(&s->gb)) // channel specific scaling
            for (i = 0; i < s->num_mix_configs; i++)
                skip_bits_long(&s->gb, s->mix_config_num_ch[i] * 6); // scale codes
        else
            skip_bits_long(&s->gb, s->num_mix_configs * 6); // scale codes

        for (i = 0; i < s->num_mix_configs; i++) {
            if (get_bits_left(&s->gb) < 0)
                return -1;
            dca_exss_skip_mix_coeffs(&s->gb, channels, s->mix_config_num_ch[i]);
            if (embedded_6ch)
                dca_exss_skip_mix_coeffs(&s->gb, 6, s->mix_config_num_ch[i]);
            if (embedded_stereo)
                dca_exss_skip_mix_coeffs(&s->gb, 2, s->mix_config_num_ch[i]);
        }
    }

    switch (get_bits(&s->gb, 2)) {
    case 0: extensions_mask = get_bits(&s->gb, 12); break;
    case 1: extensions_mask = DCA_EXT_EXSS_XLL;     break;
    case 2: extensions_mask = DCA_EXT_EXSS_LBR;     break;
    case 3: extensions_mask = 0; /* aux coding */   break;
    }

    /* not parsed further, we were only interested in the extensions mask */

    if (get_bits_left(&s->gb) < 0)
        return -1;

    if (get_bits_count(&s->gb) - header_pos > header_size * 8) {
        av_log(s->avctx, AV_LOG_WARNING, "Asset header size mismatch.\n");
        return -1;
    }
    skip_bits_long(&s->gb, header_pos + header_size * 8 - get_bits_count(&s->gb));

    if (extensions_mask & DCA_EXT_EXSS_XLL)
        s->profile = FF_PROFILE_DTS_HD_MA;
    else if (extensions_mask & (DCA_EXT_EXSS_XBR | DCA_EXT_EXSS_X96 |
                                DCA_EXT_EXSS_XXCH))
        s->profile = FF_PROFILE_DTS_HD_HRA;

    if (!(extensions_mask & DCA_EXT_CORE))
        av_log(s->avctx, AV_LOG_WARNING, "DTS core detection mismatch.\n");
    if ((extensions_mask & DCA_CORE_EXTS) != s->core_ext_mask)
        av_log(s->avctx, AV_LOG_WARNING, "DTS extensions detection mismatch (%d, %d)\n",
               extensions_mask & DCA_CORE_EXTS, s->core_ext_mask);

    return 0;
}

/**
 * Parse extension substream header (HD)
 */
static void dca_exss_parse_header(DCAContext *s)
{
    int ss_index;
    int blownup;
    int num_audiop = 1;
    int num_assets = 1;
    int active_ss_mask[8];
    int i, j;

    if (get_bits_left(&s->gb) < 52)
        return;

    skip_bits(&s->gb, 8); // user data
    ss_index = get_bits(&s->gb, 2);

    blownup = get_bits1(&s->gb);
    skip_bits(&s->gb, 8 + 4 * blownup); // header_size
    skip_bits(&s->gb, 16 + 4 * blownup); // hd_size

    s->static_fields = get_bits1(&s->gb);
    if (s->static_fields) {
        skip_bits(&s->gb, 2); // reference clock code
        skip_bits(&s->gb, 3); // frame duration code

        if (get_bits1(&s->gb))
            skip_bits_long(&s->gb, 36); // timestamp

        /* a single stream can contain multiple audio assets that can be
         * combined to form multiple audio presentations */

        num_audiop = get_bits(&s->gb, 3) + 1;
        if (num_audiop > 1) {
            av_log_ask_for_sample(s->avctx, "Multiple DTS-HD audio presentations.");
            /* ignore such streams for now */
            return;
        }

        num_assets = get_bits(&s->gb, 3) + 1;
        if (num_assets > 1) {
            av_log_ask_for_sample(s->avctx, "Multiple DTS-HD audio assets.");
            /* ignore such streams for now */
            return;
        }

        for (i = 0; i < num_audiop; i++)
            active_ss_mask[i] = get_bits(&s->gb, ss_index + 1);

        for (i = 0; i < num_audiop; i++)
            for (j = 0; j <= ss_index; j++)
                if (active_ss_mask[i] & (1 << j))
                    skip_bits(&s->gb, 8); // active asset mask

        s->mix_metadata = get_bits1(&s->gb);
        if (s->mix_metadata) {
            int mix_out_mask_size;

            skip_bits(&s->gb, 2); // adjustment level
            mix_out_mask_size = (get_bits(&s->gb, 2) + 1) << 2;
            s->num_mix_configs = get_bits(&s->gb, 2) + 1;

            for (i = 0; i < s->num_mix_configs; i++) {
                int mix_out_mask = get_bits(&s->gb, mix_out_mask_size);
                s->mix_config_num_ch[i] = dca_exss_mask2count(mix_out_mask);
            }
        }
    }

    for (i = 0; i < num_assets; i++)
        skip_bits_long(&s->gb, 16 + 4 * blownup); // asset size

    for (i = 0; i < num_assets; i++) {
        if (dca_exss_parse_asset_header(s))
            return;
    }

    /* not parsed further, we were only interested in the extensions mask
     * from the asset header */
}

/**
 * Main frame decoding function
 * FIXME add arguments
 */
static int dca_decode_frame(AVCodecContext * avctx,
                            void *data, int *data_size,
                            AVPacket *avpkt)
{
    const uint8_t *buf = avpkt->data;
    int buf_size = avpkt->size;

    int lfe_samples;
    int num_core_channels = 0;
    int i, ret;
    float   *samples_flt = data;
    int16_t *samples_s16 = data;
    int out_size;
    DCAContext *s = avctx->priv_data;
    int channels;
    int core_ss_end;


    s->xch_present = 0;

    s->dca_buffer_size = dca_convert_bitstream(buf, buf_size, s->dca_buffer,
                                               DCA_MAX_FRAME_SIZE + DCA_MAX_EXSS_HEADER_SIZE);
    if (s->dca_buffer_size == AVERROR_INVALIDDATA) {
        av_log(avctx, AV_LOG_ERROR, "Not a valid DCA frame\n");
        return AVERROR_INVALIDDATA;
    }

    init_get_bits(&s->gb, s->dca_buffer, s->dca_buffer_size * 8);
    if ((ret = dca_parse_frame_header(s)) < 0) {
        //seems like the frame is corrupt, try with the next one
        return ret;
    }
    //set AVCodec values with parsed data
    avctx->sample_rate = s->sample_rate;
    avctx->bit_rate = s->bit_rate;
    avctx->frame_size = s->sample_blocks * 32;

    s->profile = FF_PROFILE_DTS;

    for (i = 0; i < (s->sample_blocks / 8); i++) {
        if ((ret = dca_decode_block(s, 0, i))) {
            av_log(avctx, AV_LOG_ERROR, "error decoding block\n");
            return ret;
        }
    }

    /* record number of core channels incase less than max channels are requested */
    num_core_channels = s->prim_channels;

    if (s->ext_coding)
        s->core_ext_mask = dca_ext_audio_descr_mask[s->ext_descr];
    else
        s->core_ext_mask = 0;

    core_ss_end = FFMIN(s->frame_size, s->dca_buffer_size) * 8;

    /* only scan for extensions if ext_descr was unknown or indicated a
     * supported XCh extension */
    if (s->core_ext_mask < 0 || s->core_ext_mask & DCA_EXT_XCH) {

        /* if ext_descr was unknown, clear s->core_ext_mask so that the
         * extensions scan can fill it up */
        s->core_ext_mask = FFMAX(s->core_ext_mask, 0);

        /* extensions start at 32-bit boundaries into bitstream */
        skip_bits_long(&s->gb, (-get_bits_count(&s->gb)) & 31);

    while(core_ss_end - get_bits_count(&s->gb) >= 32) {
        uint32_t bits = get_bits_long(&s->gb, 32);

        switch(bits) {
        case 0x5a5a5a5a: {
            int ext_amode, xch_fsize;

            s->xch_base_channel = s->prim_channels;

            /* validate sync word using XCHFSIZE field */
            xch_fsize = show_bits(&s->gb, 10);
            if((s->frame_size != (get_bits_count(&s->gb) >> 3) - 4 + xch_fsize) &&
               (s->frame_size != (get_bits_count(&s->gb) >> 3) - 4 + xch_fsize + 1))
                continue;

            /* skip length-to-end-of-frame field for the moment */
            skip_bits(&s->gb, 10);

            s->core_ext_mask |= DCA_EXT_XCH;

            /* extension amode should == 1, number of channels in extension */
            /* AFAIK XCh is not used for more channels */
            if ((ext_amode = get_bits(&s->gb, 4)) != 1) {
                av_log(avctx, AV_LOG_ERROR, "XCh extension amode %d not"
                       " supported!\n",ext_amode);
                continue;
            }

            /* much like core primary audio coding header */
            dca_parse_audio_coding_header(s, s->xch_base_channel);

            for (i = 0; i < (s->sample_blocks / 8); i++) {
                if ((ret = dca_decode_block(s, s->xch_base_channel, i))) {
                    av_log(avctx, AV_LOG_ERROR, "error decoding XCh extension\n");
                    continue;
                }
            }

            s->xch_present = 1;
            break;
        }
        case 0x47004a03:
            /* XXCh: extended channels */
            /* usually found either in core or HD part in DTS-HD HRA streams,
             * but not in DTS-ES which contains XCh extensions instead */
            s->core_ext_mask |= DCA_EXT_XXCH;
            break;

        case 0x1d95f262: {
            int fsize96 = show_bits(&s->gb, 12) + 1;
            if (s->frame_size != (get_bits_count(&s->gb) >> 3) - 4 + fsize96)
                continue;

            av_log(avctx, AV_LOG_DEBUG, "X96 extension found at %d bits\n", get_bits_count(&s->gb));
            skip_bits(&s->gb, 12);
            av_log(avctx, AV_LOG_DEBUG, "FSIZE96 = %d bytes\n", fsize96);
            av_log(avctx, AV_LOG_DEBUG, "REVNO = %d\n", get_bits(&s->gb, 4));

            s->core_ext_mask |= DCA_EXT_X96;
            break;
        }
        }

        skip_bits_long(&s->gb, (-get_bits_count(&s->gb)) & 31);
    }

    } else {
        /* no supported extensions, skip the rest of the core substream */
        skip_bits_long(&s->gb, core_ss_end - get_bits_count(&s->gb));
    }

    if (s->core_ext_mask & DCA_EXT_X96)
        s->profile = FF_PROFILE_DTS_96_24;
    else if (s->core_ext_mask & (DCA_EXT_XCH | DCA_EXT_XXCH))
        s->profile = FF_PROFILE_DTS_ES;

    /* check for ExSS (HD part) */
    if (s->dca_buffer_size - s->frame_size > 32
        && get_bits_long(&s->gb, 32) == DCA_HD_MARKER)
        dca_exss_parse_header(s);

    avctx->profile = s->profile;

    channels = s->prim_channels + !!s->lfe;

    if (s->amode<16) {
        avctx->channel_layout = dca_core_channel_layout[s->amode];

        if (s->xch_present && (!avctx->request_channels ||
                               avctx->request_channels > num_core_channels + !!s->lfe)) {
            avctx->channel_layout |= AV_CH_BACK_CENTER;
            if (s->lfe) {
                avctx->channel_layout |= AV_CH_LOW_FREQUENCY;
                s->channel_order_tab = dca_channel_reorder_lfe_xch[s->amode];
            } else {
                s->channel_order_tab = dca_channel_reorder_nolfe_xch[s->amode];
            }
        } else {
            channels = num_core_channels + !!s->lfe;
            s->xch_present = 0; /* disable further xch processing */
            if (s->lfe) {
                avctx->channel_layout |= AV_CH_LOW_FREQUENCY;
                s->channel_order_tab = dca_channel_reorder_lfe[s->amode];
            } else
                s->channel_order_tab = dca_channel_reorder_nolfe[s->amode];
        }

        if (channels > !!s->lfe &&
            s->channel_order_tab[channels - 1 - !!s->lfe] < 0)
            return AVERROR_INVALIDDATA;

        if (avctx->request_channels == 2 && s->prim_channels > 2) {
            channels = 2;
            s->output = DCA_STEREO;
            avctx->channel_layout = AV_CH_LAYOUT_STEREO;
        }
        else if (avctx->request_channel_layout & AV_CH_LAYOUT_NATIVE) {
            static const int8_t dca_channel_order_native[9] = { 0, 1, 2, 3, 4, 5, 6, 7, 8 };
            s->channel_order_tab = dca_channel_order_native;
        }
    } else {
        av_log(avctx, AV_LOG_ERROR, "Non standard configuration %d !\n",s->amode);
        return AVERROR_INVALIDDATA;
    }

    if (avctx->channels != channels) {
        if (avctx->channels)
            av_log(avctx, AV_LOG_INFO, "Number of channels changed in DCA decoder (%d -> %d)\n", avctx->channels, channels);
        avctx->channels = channels;
    }

    out_size = 256 / 8 * s->sample_blocks * channels *
               av_get_bytes_per_sample(avctx->sample_fmt);
    if (*data_size < out_size)
        return AVERROR(EINVAL);
    *data_size = out_size;

    /* filter to get final output */
    for (i = 0; i < (s->sample_blocks / 8); i++) {
        dca_filter_channels(s, i);

        /* If this was marked as a DTS-ES stream we need to subtract back- */
        /* channel from SL & SR to remove matrixed back-channel signal */
        if((s->source_pcm_res & 1) && s->xch_present) {
            float* back_chan = s->samples + s->channel_order_tab[s->xch_base_channel] * 256;
            float* lt_chan   = s->samples + s->channel_order_tab[s->xch_base_channel - 2] * 256;
            float* rt_chan   = s->samples + s->channel_order_tab[s->xch_base_channel - 1] * 256;
            s->dsp.vector_fmac_scalar(lt_chan, back_chan, -M_SQRT1_2, 256);
            s->dsp.vector_fmac_scalar(rt_chan, back_chan, -M_SQRT1_2, 256);
        }

        if (avctx->sample_fmt == AV_SAMPLE_FMT_FLT) {
            s->fmt_conv.float_interleave(samples_flt, s->samples_chanptr, 256,
                                         channels);
            samples_flt += 256 * channels;
        } else {
            s->fmt_conv.float_to_int16_interleave(samples_s16,
                                                  s->samples_chanptr, 256,
                                                  channels);
            samples_s16 += 256 * channels;
        }
    }

    /* update lfe history */
    lfe_samples = 2 * s->lfe * (s->sample_blocks / 8);
    for (i = 0; i < 2 * s->lfe * 4; i++) {
        s->lfe_data[i] = s->lfe_data[i + lfe_samples];
    }

    return buf_size;
}



/**
 * DCA initialization
 *
 * @param avctx     pointer to the AVCodecContext
 */

static av_cold int dca_decode_init(AVCodecContext * avctx)
{
    DCAContext *s = avctx->priv_data;
    int i;

    s->avctx = avctx;
    dca_init_vlcs();

    dsputil_init(&s->dsp, avctx);
    ff_mdct_init(&s->imdct, 6, 1, 1.0);
    ff_synth_filter_init(&s->synth);
    ff_dcadsp_init(&s->dcadsp);
    ff_fmt_convert_init(&s->fmt_conv, avctx);

    for (i = 0; i < DCA_PRIM_CHANNELS_MAX+1; i++)
        s->samples_chanptr[i] = s->samples + i * 256;

    if (avctx->request_sample_fmt == AV_SAMPLE_FMT_FLT) {
        avctx->sample_fmt = AV_SAMPLE_FMT_FLT;
        s->scale_bias = 1.0 / 32768.0;
    } else {
        avctx->sample_fmt = AV_SAMPLE_FMT_S16;
        s->scale_bias = 1.0;
    }

    /* allow downmixing to stereo */
    if (avctx->channels > 0 && avctx->request_channels < avctx->channels &&
        avctx->request_channels == 2) {
        avctx->channels = avctx->request_channels;
    }

    return 0;
}

static av_cold int dca_decode_end(AVCodecContext * avctx)
{
    DCAContext *s = avctx->priv_data;
    ff_mdct_end(&s->imdct);
    return 0;
}

static const AVProfile profiles[] = {
    { FF_PROFILE_DTS,        "DTS"        },
    { FF_PROFILE_DTS_ES,     "DTS-ES"     },
    { FF_PROFILE_DTS_96_24,  "DTS 96/24"  },
    { FF_PROFILE_DTS_HD_HRA, "DTS-HD HRA" },
    { FF_PROFILE_DTS_HD_MA,  "DTS-HD MA"  },
    { FF_PROFILE_UNKNOWN },
};

AVCodec ff_dca_decoder = {
    .name = "dca",
    .type = AVMEDIA_TYPE_AUDIO,
    .id = CODEC_ID_DTS,
    .priv_data_size = sizeof(DCAContext),
    .init = dca_decode_init,
    .decode = dca_decode_frame,
    .close = dca_decode_end,
    .long_name = NULL_IF_CONFIG_SMALL("DCA (DTS Coherent Acoustics)"),
    .capabilities = CODEC_CAP_CHANNEL_CONF,
    .sample_fmts = (const enum AVSampleFormat[]) {
        AV_SAMPLE_FMT_FLT, AV_SAMPLE_FMT_S16, AV_SAMPLE_FMT_NONE
    },
    .profiles = NULL_IF_CONFIG_SMALL(profiles),
};<|MERGE_RESOLUTION|>--- conflicted
+++ resolved
@@ -1037,11 +1037,7 @@
 }
 
 
-<<<<<<< HEAD
-#ifndef decode_blockcode
-=======
 #ifndef decode_blockcodes
->>>>>>> f32dfad9
 /* Very compact version of the block code decoder that does not use table
  * look-up but is slightly slower */
 static int decode_blockcode(int code, int levels, int *values)
