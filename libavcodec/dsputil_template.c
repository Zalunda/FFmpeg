/*
 * DSP utils
 * Copyright (c) 2000, 2001 Fabrice Bellard
 * Copyright (c) 2002-2004 Michael Niedermayer <michaelni@gmx.at>
 *
 * gmc & q-pel & 32/64 bit based MC by Michael Niedermayer <michaelni@gmx.at>
 *
 * This file is part of FFmpeg.
 *
 * FFmpeg is free software; you can redistribute it and/or
 * modify it under the terms of the GNU Lesser General Public
 * License as published by the Free Software Foundation; either
 * version 2.1 of the License, or (at your option) any later version.
 *
 * FFmpeg is distributed in the hope that it will be useful,
 * but WITHOUT ANY WARRANTY; without even the implied warranty of
 * MERCHANTABILITY or FITNESS FOR A PARTICULAR PURPOSE.  See the GNU
 * Lesser General Public License for more details.
 *
 * You should have received a copy of the GNU Lesser General Public
 * License along with FFmpeg; if not, write to the Free Software
 * Foundation, Inc., 51 Franklin Street, Fifth Floor, Boston, MA 02110-1301 USA
 */

/**
 * @file
 * DSP utils
 */

#include "bit_depth_template.c"

#if BIT_DEPTH == 8
/* draw the edges of width 'w' of an image of size width, height */
//FIXME check that this is ok for mpeg4 interlaced
static void FUNCC(draw_edges)(uint8_t *p_buf, int p_wrap, int width, int height, int w, int h, int sides)
{
<<<<<<< HEAD
    pixel *buf = (pixel*)p_buf;
    int wrap = p_wrap / sizeof(pixel);
    pixel *ptr, *last_line;
=======
    pixel *buf = (pixel*)_buf;
    int wrap = _wrap / sizeof(pixel);
    pixel *ptr = buf, *last_line;
>>>>>>> 635ec127
    int i;

    /* left and right */
    for(i=0;i<height;i++) {
        memset(ptr - w, ptr[0], w);
        memset(ptr + width, ptr[width-1], w);
        ptr += wrap;
    }

    /* top and bottom + corners */
    buf -= w;
    last_line = buf + (height - 1) * wrap;
    if (sides & EDGE_TOP)
        for(i = 0; i < h; i++)
            memcpy(buf - (i + 1) * wrap, buf, (width + w + w) * sizeof(pixel)); // top
    if (sides & EDGE_BOTTOM)
        for (i = 0; i < h; i++)
            memcpy(last_line + (i + 1) * wrap, last_line, (width + w + w) * sizeof(pixel)); // bottom
}
#endif

static void FUNCC(get_pixels)(int16_t *av_restrict block,
                              const uint8_t *_pixels,
                              int line_size)
{
    const pixel *pixels = (const pixel *) _pixels;
    int i;

    /* read the pixels */
    for(i=0;i<8;i++) {
        block[0] = pixels[0];
        block[1] = pixels[1];
        block[2] = pixels[2];
        block[3] = pixels[3];
        block[4] = pixels[4];
        block[5] = pixels[5];
        block[6] = pixels[6];
        block[7] = pixels[7];
        pixels += line_size / sizeof(pixel);
        block += 8;
    }
}

#if BIT_DEPTH == 8
static void FUNCC(clear_block)(int16_t *block)
{
    memset(block, 0, sizeof(int16_t)*64);
}

static void FUNCC(clear_blocks)(int16_t *blocks)
{
    memset(blocks, 0, sizeof(int16_t)*6*64);
}
#endif

#if BIT_DEPTH == 8
#include "hpel_template.c"
#endif

#define PIXOP2(OPNAME, OP) \
static inline void FUNC(OPNAME ## _no_rnd_pixels8_l2)(uint8_t *dst, const uint8_t *src1, const uint8_t *src2, int dst_stride, \
                                                int src_stride1, int src_stride2, int h){\
    int i;\
    for(i=0; i<h; i++){\
        pixel4 a,b;\
        a= AV_RN4P(&src1[i*src_stride1  ]);\
        b= AV_RN4P(&src2[i*src_stride2  ]);\
        OP(*((pixel4*)&dst[i*dst_stride  ]), no_rnd_avg_pixel4(a, b));\
        a= AV_RN4P(&src1[i*src_stride1+4*sizeof(pixel)]);\
        b= AV_RN4P(&src2[i*src_stride2+4*sizeof(pixel)]);\
        OP(*((pixel4*)&dst[i*dst_stride+4*sizeof(pixel)]), no_rnd_avg_pixel4(a, b));\
    }\
}\
\
static inline void FUNC(OPNAME ## _no_rnd_pixels16_l2)(uint8_t *dst, const uint8_t *src1, const uint8_t *src2, int dst_stride, \
                                                int src_stride1, int src_stride2, int h){\
    FUNC(OPNAME ## _no_rnd_pixels8_l2)(dst  , src1  , src2  , dst_stride, src_stride1, src_stride2, h);\
    FUNC(OPNAME ## _no_rnd_pixels8_l2)(dst+8*sizeof(pixel), src1+8*sizeof(pixel), src2+8*sizeof(pixel), dst_stride, src_stride1, src_stride2, h);\
}\
\
static inline void FUNC(OPNAME ## _pixels8_l4)(uint8_t *dst, const uint8_t *src1, const uint8_t *src2, const uint8_t *src3, const uint8_t *src4,\
                 int dst_stride, int src_stride1, int src_stride2,int src_stride3,int src_stride4, int h){\
    /* FIXME HIGH BIT DEPTH */\
    int i;\
    for(i=0; i<h; i++){\
        uint32_t a, b, c, d, l0, l1, h0, h1;\
        a= AV_RN32(&src1[i*src_stride1]);\
        b= AV_RN32(&src2[i*src_stride2]);\
        c= AV_RN32(&src3[i*src_stride3]);\
        d= AV_RN32(&src4[i*src_stride4]);\
        l0=  (a&0x03030303UL)\
           + (b&0x03030303UL)\
           + 0x02020202UL;\
        h0= ((a&0xFCFCFCFCUL)>>2)\
          + ((b&0xFCFCFCFCUL)>>2);\
        l1=  (c&0x03030303UL)\
           + (d&0x03030303UL);\
        h1= ((c&0xFCFCFCFCUL)>>2)\
          + ((d&0xFCFCFCFCUL)>>2);\
        OP(*((uint32_t*)&dst[i*dst_stride]), h0+h1+(((l0+l1)>>2)&0x0F0F0F0FUL));\
        a= AV_RN32(&src1[i*src_stride1+4]);\
        b= AV_RN32(&src2[i*src_stride2+4]);\
        c= AV_RN32(&src3[i*src_stride3+4]);\
        d= AV_RN32(&src4[i*src_stride4+4]);\
        l0=  (a&0x03030303UL)\
           + (b&0x03030303UL)\
           + 0x02020202UL;\
        h0= ((a&0xFCFCFCFCUL)>>2)\
          + ((b&0xFCFCFCFCUL)>>2);\
        l1=  (c&0x03030303UL)\
           + (d&0x03030303UL);\
        h1= ((c&0xFCFCFCFCUL)>>2)\
          + ((d&0xFCFCFCFCUL)>>2);\
        OP(*((uint32_t*)&dst[i*dst_stride+4]), h0+h1+(((l0+l1)>>2)&0x0F0F0F0FUL));\
    }\
}\
\
static inline void FUNC(OPNAME ## _no_rnd_pixels8_l4)(uint8_t *dst, const uint8_t *src1, const uint8_t *src2, const uint8_t *src3, const uint8_t *src4,\
                 int dst_stride, int src_stride1, int src_stride2,int src_stride3,int src_stride4, int h){\
    /* FIXME HIGH BIT DEPTH*/\
    int i;\
    for(i=0; i<h; i++){\
        uint32_t a, b, c, d, l0, l1, h0, h1;\
        a= AV_RN32(&src1[i*src_stride1]);\
        b= AV_RN32(&src2[i*src_stride2]);\
        c= AV_RN32(&src3[i*src_stride3]);\
        d= AV_RN32(&src4[i*src_stride4]);\
        l0=  (a&0x03030303UL)\
           + (b&0x03030303UL)\
           + 0x01010101UL;\
        h0= ((a&0xFCFCFCFCUL)>>2)\
          + ((b&0xFCFCFCFCUL)>>2);\
        l1=  (c&0x03030303UL)\
           + (d&0x03030303UL);\
        h1= ((c&0xFCFCFCFCUL)>>2)\
          + ((d&0xFCFCFCFCUL)>>2);\
        OP(*((uint32_t*)&dst[i*dst_stride]), h0+h1+(((l0+l1)>>2)&0x0F0F0F0FUL));\
        a= AV_RN32(&src1[i*src_stride1+4]);\
        b= AV_RN32(&src2[i*src_stride2+4]);\
        c= AV_RN32(&src3[i*src_stride3+4]);\
        d= AV_RN32(&src4[i*src_stride4+4]);\
        l0=  (a&0x03030303UL)\
           + (b&0x03030303UL)\
           + 0x01010101UL;\
        h0= ((a&0xFCFCFCFCUL)>>2)\
          + ((b&0xFCFCFCFCUL)>>2);\
        l1=  (c&0x03030303UL)\
           + (d&0x03030303UL);\
        h1= ((c&0xFCFCFCFCUL)>>2)\
          + ((d&0xFCFCFCFCUL)>>2);\
        OP(*((uint32_t*)&dst[i*dst_stride+4]), h0+h1+(((l0+l1)>>2)&0x0F0F0F0FUL));\
    }\
}\
static inline void FUNC(OPNAME ## _pixels16_l4)(uint8_t *dst, const uint8_t *src1, const uint8_t *src2, const uint8_t *src3, const uint8_t *src4,\
                 int dst_stride, int src_stride1, int src_stride2,int src_stride3,int src_stride4, int h){\
    FUNC(OPNAME ## _pixels8_l4)(dst  , src1  , src2  , src3  , src4  , dst_stride, src_stride1, src_stride2, src_stride3, src_stride4, h);\
    FUNC(OPNAME ## _pixels8_l4)(dst+8*sizeof(pixel), src1+8*sizeof(pixel), src2+8*sizeof(pixel), src3+8*sizeof(pixel), src4+8*sizeof(pixel), dst_stride, src_stride1, src_stride2, src_stride3, src_stride4, h);\
}\
static inline void FUNC(OPNAME ## _no_rnd_pixels16_l4)(uint8_t *dst, const uint8_t *src1, const uint8_t *src2, const uint8_t *src3, const uint8_t *src4,\
                 int dst_stride, int src_stride1, int src_stride2,int src_stride3,int src_stride4, int h){\
    FUNC(OPNAME ## _no_rnd_pixels8_l4)(dst  , src1  , src2  , src3  , src4  , dst_stride, src_stride1, src_stride2, src_stride3, src_stride4, h);\
    FUNC(OPNAME ## _no_rnd_pixels8_l4)(dst+8*sizeof(pixel), src1+8*sizeof(pixel), src2+8*sizeof(pixel), src3+8*sizeof(pixel), src4+8*sizeof(pixel), dst_stride, src_stride1, src_stride2, src_stride3, src_stride4, h);\
}\
\
static inline void FUNCC(OPNAME ## _pixels8_xy2)(uint8_t *block, const uint8_t *pixels, ptrdiff_t line_size, int h)\
{\
    /* FIXME HIGH BIT DEPTH */\
    int j;\
    for(j=0; j<2; j++){\
        int i;\
        const uint32_t a= AV_RN32(pixels  );\
        const uint32_t b= AV_RN32(pixels+1);\
        uint32_t l0=  (a&0x03030303UL)\
                    + (b&0x03030303UL)\
                    + 0x02020202UL;\
        uint32_t h0= ((a&0xFCFCFCFCUL)>>2)\
                   + ((b&0xFCFCFCFCUL)>>2);\
        uint32_t l1,h1;\
\
        pixels+=line_size;\
        for(i=0; i<h; i+=2){\
            uint32_t a= AV_RN32(pixels  );\
            uint32_t b= AV_RN32(pixels+1);\
            l1=  (a&0x03030303UL)\
               + (b&0x03030303UL);\
            h1= ((a&0xFCFCFCFCUL)>>2)\
              + ((b&0xFCFCFCFCUL)>>2);\
            OP(*((uint32_t*)block), h0+h1+(((l0+l1)>>2)&0x0F0F0F0FUL));\
            pixels+=line_size;\
            block +=line_size;\
            a= AV_RN32(pixels  );\
            b= AV_RN32(pixels+1);\
            l0=  (a&0x03030303UL)\
               + (b&0x03030303UL)\
               + 0x02020202UL;\
            h0= ((a&0xFCFCFCFCUL)>>2)\
              + ((b&0xFCFCFCFCUL)>>2);\
            OP(*((uint32_t*)block), h0+h1+(((l0+l1)>>2)&0x0F0F0F0FUL));\
            pixels+=line_size;\
            block +=line_size;\
        }\
        pixels+=4-line_size*(h+1);\
        block +=4-line_size*h;\
    }\
}\
\
CALL_2X_PIXELS(FUNCC(OPNAME ## _pixels16_xy2), FUNCC(OPNAME ## _pixels8_xy2), 8*sizeof(pixel))\

#define op_avg(a, b) a = rnd_avg_pixel4(a, b)
#define op_put(a, b) a = b
#if BIT_DEPTH == 8
#define put_no_rnd_pixels8_8_c put_pixels8_8_c
PIXOP2(avg, op_avg)
PIXOP2(put, op_put)
#endif
#undef op_avg
#undef op_put<|MERGE_RESOLUTION|>--- conflicted
+++ resolved
@@ -32,17 +32,11 @@
 #if BIT_DEPTH == 8
 /* draw the edges of width 'w' of an image of size width, height */
 //FIXME check that this is ok for mpeg4 interlaced
-static void FUNCC(draw_edges)(uint8_t *p_buf, int p_wrap, int width, int height, int w, int h, int sides)
-{
-<<<<<<< HEAD
-    pixel *buf = (pixel*)p_buf;
-    int wrap = p_wrap / sizeof(pixel);
-    pixel *ptr, *last_line;
-=======
+static void FUNCC(draw_edges)(uint8_t *_buf, int _wrap, int width, int height, int w, int h, int sides)
+{
     pixel *buf = (pixel*)_buf;
     int wrap = _wrap / sizeof(pixel);
     pixel *ptr = buf, *last_line;
->>>>>>> 635ec127
     int i;
 
     /* left and right */
