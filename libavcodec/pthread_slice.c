--- conflicted
+++ resolved
@@ -60,17 +60,13 @@
     unsigned current_execute;
     int current_job;
     int done;
-<<<<<<< HEAD
 
     int *entries;
     int entries_count;
     int thread_count;
     pthread_cond_t *progress_cond;
     pthread_mutex_t *progress_mutex;
-} ThreadContext;
-=======
 } SliceThreadContext;
->>>>>>> daa7a1d4
 
 static void* attribute_align_arg worker(void *v)
 {
@@ -238,7 +234,7 @@
 
 void ff_thread_report_progress2(AVCodecContext *avctx, int field, int thread, int n)
 {
-    ThreadContext *p = avctx->thread_opaque;
+    SliceThreadContext *p = avctx->thread_opaque;
     int *entries = p->entries;
 
     pthread_mutex_lock(&p->progress_mutex[thread]);
@@ -249,7 +245,7 @@
 
 void ff_thread_await_progress2(AVCodecContext *avctx, int field, int thread, int shift)
 {
-    ThreadContext *p  = avctx->thread_opaque;
+    SliceThreadContext *p  = avctx->thread_opaque;
     int *entries      = p->entries;
 
     if (!entries || !field) return;
@@ -268,7 +264,7 @@
     int i;
 
     if (avctx->active_thread_type & FF_THREAD_SLICE)  {
-        ThreadContext *p = avctx->thread_opaque;
+        SliceThreadContext *p = avctx->thread_opaque;
         p->thread_count  = avctx->thread_count;
         p->entries       = av_mallocz(count * sizeof(int));
 
@@ -291,6 +287,6 @@
 
 void ff_reset_entries(AVCodecContext *avctx)
 {
-    ThreadContext *p = avctx->thread_opaque;
+    SliceThreadContext *p = avctx->thread_opaque;
     memset(p->entries, 0, p->entries_count * sizeof(int));
 }