--- conflicted
+++ resolved
@@ -208,13 +208,10 @@
     CODEC_ID_PRORES,
     CODEC_ID_JV,
     CODEC_ID_DFA,
-<<<<<<< HEAD
+    CODEC_ID_WMV3IMAGE,
+    CODEC_ID_VC1IMAGE,
     CODEC_ID_8SVX_RAW,
     CODEC_ID_G2M,
-=======
-    CODEC_ID_WMV3IMAGE,
-    CODEC_ID_VC1IMAGE,
->>>>>>> bc8c5051
 
     /* various PCM "codecs" */
     CODEC_ID_FIRST_AUDIO = 0x10000,     ///< A dummy id pointing at the start of audio codecs
