--- conflicted
+++ resolved
@@ -406,14 +406,11 @@
     CODEC_ID_8SVX_FIB,
     CODEC_ID_BMV_AUDIO,
     CODEC_ID_RALF,
-<<<<<<< HEAD
+    CODEC_ID_IAC,
     CODEC_ID_FFWAVESYNTH = MKBETAG('F','F','W','S'),
     CODEC_ID_8SVX_RAW    = MKBETAG('8','S','V','X'),
     CODEC_ID_SONIC       = MKBETAG('S','O','N','C'),
     CODEC_ID_SONIC_LS    = MKBETAG('S','O','N','L'),
-=======
-    CODEC_ID_IAC,
->>>>>>> ecf79c4d
 
     /* subtitle codecs */
     CODEC_ID_FIRST_SUBTITLE = 0x17000,          ///< A dummy ID pointing at the start of subtitle codecs.
