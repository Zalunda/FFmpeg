/*
 * Generic DCT based hybrid video encoder
 * Copyright (c) 2000, 2001, 2002 Fabrice Bellard
 * Copyright (c) 2002-2004 Michael Niedermayer
 *
 * This file is part of FFmpeg.
 *
 * FFmpeg is free software; you can redistribute it and/or
 * modify it under the terms of the GNU Lesser General Public
 * License as published by the Free Software Foundation; either
 * version 2.1 of the License, or (at your option) any later version.
 *
 * FFmpeg is distributed in the hope that it will be useful,
 * but WITHOUT ANY WARRANTY; without even the implied warranty of
 * MERCHANTABILITY or FITNESS FOR A PARTICULAR PURPOSE.  See the GNU
 * Lesser General Public License for more details.
 *
 * You should have received a copy of the GNU Lesser General Public
 * License along with FFmpeg; if not, write to the Free Software
 * Foundation, Inc., 51 Franklin Street, Fifth Floor, Boston, MA 02110-1301 USA
 */

/**
 * @file
 * mpegvideo header.
 */

#ifndef AVCODEC_MPEGVIDEO_H
#define AVCODEC_MPEGVIDEO_H

#include <float.h>

#include "avcodec.h"
#include "blockdsp.h"
#include "error_resilience.h"
#include "fdctdsp.h"
#include "get_bits.h"
#include "h264chroma.h"
#include "h263dsp.h"
#include "hpeldsp.h"
#include "idctdsp.h"
#include "internal.h"
#include "me_cmp.h"
#include "motion_est.h"
#include "mpegpicture.h"
#include "mpegvideodsp.h"
#include "mpegvideoencdsp.h"
#include "pixblockdsp.h"
#include "put_bits.h"
#include "ratecontrol.h"
#include "parser.h"
#include "mpegutils.h"
#include "mpeg12data.h"
#include "qpeldsp.h"
#include "thread.h"
#include "videodsp.h"

#include "libavutil/opt.h"
#include "libavutil/timecode.h"

#define MAX_THREADS 32

#define MAX_B_FRAMES 16

/* Start codes. */
#define SEQ_END_CODE            0x000001b7
#define SEQ_START_CODE          0x000001b3
#define GOP_START_CODE          0x000001b8
#define PICTURE_START_CODE      0x00000100
#define SLICE_MIN_START_CODE    0x00000101
#define SLICE_MAX_START_CODE    0x000001af
#define EXT_START_CODE          0x000001b5
#define USER_START_CODE         0x000001b2

/**
 * MpegEncContext.
 */
typedef struct MpegEncContext {
    AVClass *class;

    int y_dc_scale, c_dc_scale;
    int ac_pred;
    int block_last_index[12];  ///< last non zero coefficient in block
    int h263_aic;              ///< Advanded INTRA Coding (AIC)

    /* scantables */
    ScanTable inter_scantable; ///< if inter == intra then intra should be used to reduce tha cache usage
    ScanTable intra_scantable;
    ScanTable intra_h_scantable;
    ScanTable intra_v_scantable;

    /* WARNING: changes above this line require updates to hardcoded
     *          offsets used in asm. */

    struct AVCodecContext *avctx;
    /* the following parameters must be initialized before encoding */
    int width, height;///< picture size. must be a multiple of 16
    int gop_size;
    int intra_only;   ///< if true, only intra pictures are generated
    int64_t bit_rate; ///< wanted bit rate
    enum OutputFormat out_format; ///< output format
    int h263_pred;    ///< use mpeg4/h263 ac/dc predictions
    int pb_frame;     ///< PB frame mode (0 = none, 1 = base, 2 = improved)

/* the following codec id fields are deprecated in favor of codec_id */
    int h263_plus;    ///< h263 plus headers
    int h263_flv;     ///< use flv h263 header

    enum AVCodecID codec_id;     /* see AV_CODEC_ID_xxx */
    int fixed_qscale; ///< fixed qscale if non zero
    int encoding;     ///< true if we are encoding (vs decoding)
    int max_b_frames; ///< max number of b-frames for encoding
    int luma_elim_threshold;
    int chroma_elim_threshold;
    int strict_std_compliance; ///< strictly follow the std (MPEG4, ...)
    int workaround_bugs;       ///< workaround bugs in encoders which cannot be detected automatically
    int codec_tag;             ///< internal codec_tag upper case converted from avctx codec_tag
    /* the following fields are managed internally by the encoder */

    /* sequence parameters */
    int context_initialized;
    int input_picture_number;  ///< used to set pic->display_picture_number, should not be used for/by anything else
    int coded_picture_number;  ///< used to set pic->coded_picture_number, should not be used for/by anything else
    int picture_number;       //FIXME remove, unclear definition
    int picture_in_gop_number; ///< 0-> first pic in gop, ...
    int mb_width, mb_height;   ///< number of MBs horizontally & vertically
    int mb_stride;             ///< mb_width+1 used for some arrays to allow simple addressing of left & top MBs without sig11
    int b8_stride;             ///< 2*mb_width+1 used for some 8x8 block arrays to allow simple addressing
    int h_edge_pos, v_edge_pos;///< horizontal / vertical position of the right/bottom edge (pixel replication)
    int mb_num;                ///< number of MBs of a picture
    ptrdiff_t linesize;        ///< line size, in bytes, may be different from width
    ptrdiff_t uvlinesize;      ///< line size, for chroma in bytes, may be different from width
    Picture *picture;          ///< main picture buffer
    Picture **input_picture;   ///< next pictures on display order for encoding
    Picture **reordered_input_picture; ///< pointer to the next pictures in codedorder for encoding

    int64_t user_specified_pts; ///< last non-zero pts from AVFrame which was passed into avcodec_encode_video2()
    /**
     * pts difference between the first and second input frame, used for
     * calculating dts of the first frame when there's a delay */
    int64_t dts_delta;
    /**
     * reordered pts to be used as dts for the next output frame when there's
     * a delay */
    int64_t reordered_pts;

    /** bit output */
    PutBitContext pb;

    int start_mb_y;            ///< start mb_y of this thread (so current thread should process start_mb_y <= row < end_mb_y)
    int end_mb_y;              ///< end   mb_y of this thread (so current thread should process start_mb_y <= row < end_mb_y)
    struct MpegEncContext *thread_context[MAX_THREADS];
    int slice_context_count;   ///< number of used thread_contexts

    /**
     * copy of the previous picture structure.
     * note, linesize & data, might not match the previous picture (for field pictures)
     */
    Picture last_picture;

    /**
     * copy of the next picture structure.
     * note, linesize & data, might not match the next picture (for field pictures)
     */
    Picture next_picture;

    /**
     * copy of the source picture structure for encoding.
     * note, linesize & data, might not match the source picture (for field pictures)
     */
    Picture new_picture;

    /**
     * copy of the current picture structure.
     * note, linesize & data, might not match the current picture (for field pictures)
     */
    Picture current_picture;    ///< buffer to store the decompressed current picture

    Picture *last_picture_ptr;     ///< pointer to the previous picture.
    Picture *next_picture_ptr;     ///< pointer to the next picture (for bidir pred)
    Picture *current_picture_ptr;  ///< pointer to the current picture
    int last_dc[3];                ///< last DC values for MPEG1
    int16_t *dc_val_base;
    int16_t *dc_val[3];            ///< used for mpeg4 DC prediction, all 3 arrays must be continuous
    const uint8_t *y_dc_scale_table;     ///< qscale -> y_dc_scale table
    const uint8_t *c_dc_scale_table;     ///< qscale -> c_dc_scale table
    const uint8_t *chroma_qscale_table;  ///< qscale -> chroma_qscale (h263)
    uint8_t *coded_block_base;
    uint8_t *coded_block;          ///< used for coded block pattern prediction (msmpeg4v3, wmv1)
    int16_t (*ac_val_base)[16];
    int16_t (*ac_val[3])[16];      ///< used for mpeg4 AC prediction, all 3 arrays must be continuous
    int mb_skipped;                ///< MUST BE SET only during DECODING
    uint8_t *mbskip_table;        /**< used to avoid copy if macroblock skipped (for black regions for example)
                                   and used for b-frame encoding & decoding (contains skip table of next P Frame) */
    uint8_t *mbintra_table;       ///< used to avoid setting {ac, dc, cbp}-pred stuff to zero on inter MB decoding
    uint8_t *cbp_table;           ///< used to store cbp, ac_pred for partitioned decoding
    uint8_t *pred_dir_table;      ///< used to store pred_dir for partitioned decoding

    ScratchpadContext sc;

    int qscale;                 ///< QP
    int chroma_qscale;          ///< chroma QP
    unsigned int lambda;        ///< lagrange multipler used in rate distortion
    unsigned int lambda2;       ///< (lambda*lambda) >> FF_LAMBDA_SHIFT
    int *lambda_table;
    int adaptive_quant;         ///< use adaptive quantization
    int dquant;                 ///< qscale difference to prev qscale
    int closed_gop;             ///< MPEG1/2 GOP is closed
    int pict_type;              ///< AV_PICTURE_TYPE_I, AV_PICTURE_TYPE_P, AV_PICTURE_TYPE_B, ...
    int vbv_delay;
    int last_pict_type; //FIXME removes
    int last_non_b_pict_type;   ///< used for mpeg4 gmc b-frames & ratecontrol
    int droppable;
    int frame_rate_index;
    AVRational mpeg2_frame_rate_ext;
    int last_lambda_for[5];     ///< last lambda for a specific pict type
    int skipdct;                ///< skip dct and code zero residual

    /* motion compensation */
    int unrestricted_mv;        ///< mv can point outside of the coded picture
    int h263_long_vectors;      ///< use horrible h263v1 long vector mode

    BlockDSPContext bdsp;
    FDCTDSPContext fdsp;
    H264ChromaContext h264chroma;
    HpelDSPContext hdsp;
    IDCTDSPContext idsp;
    MECmpContext mecc;
    MpegVideoDSPContext mdsp;
    MpegvideoEncDSPContext mpvencdsp;
    PixblockDSPContext pdsp;
    QpelDSPContext qdsp;
    VideoDSPContext vdsp;
    H263DSPContext h263dsp;
    int f_code;                 ///< forward MV resolution
    int b_code;                 ///< backward MV resolution for B Frames (mpeg4)
    int16_t (*p_mv_table_base)[2];
    int16_t (*b_forw_mv_table_base)[2];
    int16_t (*b_back_mv_table_base)[2];
    int16_t (*b_bidir_forw_mv_table_base)[2];
    int16_t (*b_bidir_back_mv_table_base)[2];
    int16_t (*b_direct_mv_table_base)[2];
    int16_t (*p_field_mv_table_base[2][2])[2];
    int16_t (*b_field_mv_table_base[2][2][2])[2];
    int16_t (*p_mv_table)[2];            ///< MV table (1MV per MB) p-frame encoding
    int16_t (*b_forw_mv_table)[2];       ///< MV table (1MV per MB) forward mode b-frame encoding
    int16_t (*b_back_mv_table)[2];       ///< MV table (1MV per MB) backward mode b-frame encoding
    int16_t (*b_bidir_forw_mv_table)[2]; ///< MV table (1MV per MB) bidir mode b-frame encoding
    int16_t (*b_bidir_back_mv_table)[2]; ///< MV table (1MV per MB) bidir mode b-frame encoding
    int16_t (*b_direct_mv_table)[2];     ///< MV table (1MV per MB) direct mode b-frame encoding
    int16_t (*p_field_mv_table[2][2])[2];   ///< MV table (2MV per MB) interlaced p-frame encoding
    int16_t (*b_field_mv_table[2][2][2])[2];///< MV table (4MV per MB) interlaced b-frame encoding
    uint8_t (*p_field_select_table[2]);
    uint8_t (*b_field_select_table[2][2]);
#if FF_API_MOTION_EST
    int me_method;                       ///< ME algorithm
#endif
    int motion_est;                      ///< ME algorithm
    int mv_dir;
#define MV_DIR_FORWARD   1
#define MV_DIR_BACKWARD  2
#define MV_DIRECT        4 ///< bidirectional mode where the difference equals the MV of the last P/S/I-Frame (mpeg4)
    int mv_type;
#define MV_TYPE_16X16       0   ///< 1 vector for the whole mb
#define MV_TYPE_8X8         1   ///< 4 vectors (h263, mpeg4 4MV)
#define MV_TYPE_16X8        2   ///< 2 vectors, one per 16x8 block
#define MV_TYPE_FIELD       3   ///< 2 vectors, one per field
#define MV_TYPE_DMV         4   ///< 2 vectors, special mpeg2 Dual Prime Vectors
    /**motion vectors for a macroblock
       first coordinate : 0 = forward 1 = backward
       second "         : depend on type
       third  "         : 0 = x, 1 = y
    */
    int mv[2][4][2];
    int field_select[2][2];
    int last_mv[2][2][2];             ///< last MV, used for MV prediction in MPEG1 & B-frame MPEG4
    uint8_t *fcode_tab;               ///< smallest fcode needed for each MV
    int16_t direct_scale_mv[2][64];   ///< precomputed to avoid divisions in ff_mpeg4_set_direct_mv

    MotionEstContext me;

    int no_rounding;  /**< apply no rounding to motion compensation (MPEG4, msmpeg4, ...)
                        for b-frames rounding mode is always 0 */

    /* macroblock layer */
    int mb_x, mb_y;
    int mb_skip_run;
    int mb_intra;
    uint16_t *mb_type;  ///< Table for candidate MB types for encoding (defines in mpegutils.h)

    int block_index[6]; ///< index to current MB in block based arrays with edges
    int block_wrap[6];
    uint8_t *dest[3];

    int *mb_index2xy;        ///< mb_index -> mb_x + mb_y*mb_stride

    /** matrix transmitted in the bitstream */
    uint16_t intra_matrix[64];
    uint16_t chroma_intra_matrix[64];
    uint16_t inter_matrix[64];
    uint16_t chroma_inter_matrix[64];
    int force_duplicated_matrix; ///< Force duplication of mjpeg matrices, useful for rtp streaming

    int intra_quant_bias;    ///< bias for the quantizer
    int inter_quant_bias;    ///< bias for the quantizer
    int min_qcoeff;          ///< minimum encodable coefficient
    int max_qcoeff;          ///< maximum encodable coefficient
    int ac_esc_length;       ///< num of bits needed to encode the longest esc
    uint8_t *intra_ac_vlc_length;
    uint8_t *intra_ac_vlc_last_length;
    uint8_t *intra_chroma_ac_vlc_length;
    uint8_t *intra_chroma_ac_vlc_last_length;
    uint8_t *inter_ac_vlc_length;
    uint8_t *inter_ac_vlc_last_length;
    uint8_t *luma_dc_vlc_length;
#define UNI_AC_ENC_INDEX(run,level) ((run)*128 + (level))

    int coded_score[12];

    /** precomputed matrix (combine qscale and DCT renorm) */
    int (*q_intra_matrix)[64];
    int (*q_chroma_intra_matrix)[64];
    int (*q_inter_matrix)[64];
    /** identical to the above but for MMX & these are not permutated, second 64 entries are bias*/
    uint16_t (*q_intra_matrix16)[2][64];
    uint16_t (*q_chroma_intra_matrix16)[2][64];
    uint16_t (*q_inter_matrix16)[2][64];

    /* noise reduction */
    int (*dct_error_sum)[64];
    int dct_count[2];
    uint16_t (*dct_offset)[64];

    /* bit rate control */
    int64_t total_bits;
    int frame_bits;                ///< bits used for the current frame
    int stuffing_bits;             ///< bits used for stuffing
    int next_lambda;               ///< next lambda used for retrying to encode a frame
    RateControlContext rc_context; ///< contains stuff only accessed in ratecontrol.c

    /* statistics, used for 2-pass encoding */
    int mv_bits;
    int header_bits;
    int i_tex_bits;
    int p_tex_bits;
    int i_count;
    int f_count;
    int b_count;
    int skip_count;
    int misc_bits; ///< cbp, mb_type
    int last_bits; ///< temp var used for calculating the above vars

    /* error concealment / resync */
    int resync_mb_x;                 ///< x position of last resync marker
    int resync_mb_y;                 ///< y position of last resync marker
    GetBitContext last_resync_gb;    ///< used to search for the next resync marker
    int mb_num_left;                 ///< number of MBs left in this video packet (for partitioned Slices only)
    int next_p_frame_damaged;        ///< set if the next p frame is damaged, to avoid showing trashed b frames

    ParseContext parse_context;

    /* H.263 specific */
    int gob_index;
    int obmc;                       ///< overlapped block motion compensation
    int mb_info;                    ///< interval for outputting info about mb offsets as side data
    int prev_mb_info, last_mb_info;
    uint8_t *mb_info_ptr;
    int mb_info_size;
    int ehc_mode;
    int rc_strategy;

    /* H.263+ specific */
    int umvplus;                    ///< == H263+ && unrestricted_mv
    int h263_aic_dir;               ///< AIC direction: 0 = left, 1 = top
    int h263_slice_structured;
    int alt_inter_vlc;              ///< alternative inter vlc
    int modified_quant;
    int loop_filter;
    int custom_pcf;

    /* mpeg4 specific */
    ///< number of bits to represent the fractional part of time (encoder only)
    int time_increment_bits;
    int last_time_base;
    int time_base;                  ///< time in seconds of last I,P,S Frame
    int64_t time;                   ///< time of current frame
    int64_t last_non_b_time;
    uint16_t pp_time;               ///< time distance between the last 2 p,s,i frames
    uint16_t pb_time;               ///< time distance between the last b and p,s,i frame
    uint16_t pp_field_time;
    uint16_t pb_field_time;         ///< like above, just for interlaced
    int real_sprite_warping_points;
    int sprite_offset[2][2];         ///< sprite offset[isChroma][isMVY]
    int sprite_delta[2][2];          ///< sprite_delta [isY][isMVY]
    int mcsel;
    int quant_precision;
    int quarter_sample;              ///< 1->qpel, 0->half pel ME/MC
    int aspect_ratio_info; //FIXME remove
    int sprite_warping_accuracy;
    int data_partitioning;           ///< data partitioning flag from header
    int partitioned_frame;           ///< is current frame partitioned
    int low_delay;                   ///< no reordering needed / has no b-frames
    int vo_type;
    PutBitContext tex_pb;            ///< used for data partitioned VOPs
    PutBitContext pb2;               ///< used for data partitioned VOPs
    int mpeg_quant;
    int padding_bug_score;             ///< used to detect the VERY common padding bug in MPEG4

    /* divx specific, used to workaround (many) bugs in divx5 */
    int divx_packed;
    uint8_t *bitstream_buffer; //Divx 5.01 puts several frames in a single one, this is used to reorder them
    int bitstream_buffer_size;
    unsigned int allocated_bitstream_buffer_size;

    /* RV10 specific */
    int rv10_version; ///< RV10 version: 0 or 3
    int rv10_first_dc_coded[3];

    /* MJPEG specific */
    struct MJpegContext *mjpeg_ctx;
    int esc_pos;

    /* MSMPEG4 specific */
    int mv_table_index;
    int rl_table_index;
    int rl_chroma_table_index;
    int dc_table_index;
    int use_skip_mb_code;
    int slice_height;      ///< in macroblocks
    int first_slice_line;  ///< used in mpeg4 too to handle resync markers
    int flipflop_rounding;
    int msmpeg4_version;   ///< 0=not msmpeg4, 1=mp41, 2=mp42, 3=mp43/divx3 4=wmv1/7 5=wmv2/8
    int per_mb_rl_table;
    int esc3_level_length;
    int esc3_run_length;
    /** [mb_intra][isChroma][level][run][last] */
    int (*ac_stats)[2][MAX_LEVEL+1][MAX_RUN+1][2];
    int inter_intra_pred;
    int mspel;

    /* decompression specific */
    GetBitContext gb;

    /* Mpeg1 specific */
    int gop_picture_number;  ///< index of the first picture of a GOP based on fake_pic_num & mpeg1 specific
    int last_mv_dir;         ///< last mv_dir, used for b frame encoding
    uint8_t *vbv_delay_ptr;  ///< pointer to vbv_delay in the bitstream

    /* MPEG-2-specific - I wished not to have to support this mess. */
    int progressive_sequence;
    int mpeg_f_code[2][2];

    // picture structure defines are loaded from mpegutils.h
    int picture_structure;

    int intra_dc_precision;
    int frame_pred_frame_dct;
    int top_field_first;
    int concealment_motion_vectors;
    int q_scale_type;
    int intra_vlc_format;
    int alternate_scan;
    int seq_disp_ext;
    int repeat_first_field;
    int chroma_420_type;
    int chroma_format;
#define CHROMA_420 1
#define CHROMA_422 2
#define CHROMA_444 3
    int chroma_x_shift;//depend on pix_format, that depend on chroma_format
    int chroma_y_shift;

    int progressive_frame;
    int full_pel[2];
    int interlaced_dct;
    int first_field;         ///< is 1 for the first field of a field picture 0 otherwise
    int drop_frame_timecode; ///< timecode is in drop frame format.
    int scan_offset;         ///< reserve space for SVCD scan offset user data.

    /* RTP specific */
    int rtp_mode;

    char *tc_opt_str;        ///< timecode option string
    AVTimecode tc;           ///< timecode context

    uint8_t *ptr_lastgob;
    int swap_uv;             //vcr2 codec is an MPEG-2 variant with U and V swapped
    int pack_pblocks;        //xvmc needs to keep blocks without gaps.
    int16_t (*pblocks[12])[64];

    int16_t (*block)[64]; ///< points to one of the following blocks
    int16_t (*blocks)[12][64]; // for HQ mode we need to keep the best block
    int (*decode_mb)(struct MpegEncContext *s, int16_t block[6][64]); // used by some codecs to avoid a switch()
#define SLICE_OK         0
#define SLICE_ERROR     -1
#define SLICE_END       -2 ///<end marker found
#define SLICE_NOEND     -3 ///<no end marker or error found but mb count exceeded

    void (*dct_unquantize_mpeg1_intra)(struct MpegEncContext *s,
                           int16_t *block/*align 16*/, int n, int qscale);
    void (*dct_unquantize_mpeg1_inter)(struct MpegEncContext *s,
                           int16_t *block/*align 16*/, int n, int qscale);
    void (*dct_unquantize_mpeg2_intra)(struct MpegEncContext *s,
                           int16_t *block/*align 16*/, int n, int qscale);
    void (*dct_unquantize_mpeg2_inter)(struct MpegEncContext *s,
                           int16_t *block/*align 16*/, int n, int qscale);
    void (*dct_unquantize_h263_intra)(struct MpegEncContext *s,
                           int16_t *block/*align 16*/, int n, int qscale);
    void (*dct_unquantize_h263_inter)(struct MpegEncContext *s,
                           int16_t *block/*align 16*/, int n, int qscale);
    void (*dct_unquantize_intra)(struct MpegEncContext *s, // unquantizer to use (mpeg4 can use both)
                           int16_t *block/*align 16*/, int n, int qscale);
    void (*dct_unquantize_inter)(struct MpegEncContext *s, // unquantizer to use (mpeg4 can use both)
                           int16_t *block/*align 16*/, int n, int qscale);
    int (*dct_quantize)(struct MpegEncContext *s, int16_t *block/*align 16*/, int n, int qscale, int *overflow);
    int (*fast_dct_quantize)(struct MpegEncContext *s, int16_t *block/*align 16*/, int n, int qscale, int *overflow);
    void (*denoise_dct)(struct MpegEncContext *s, int16_t *block);

    int mpv_flags;      ///< flags set by private options
    int quantizer_noise_shaping;

    /**
     * ratecontrol qmin qmax limiting method
     * 0-> clipping, 1-> use a nice continuous function to limit qscale within qmin/qmax.
     */
    float rc_qsquish;
    float rc_qmod_amp;
    int   rc_qmod_freq;
    float rc_initial_cplx;
    float rc_buffer_aggressivity;
    float border_masking;
    int lmin, lmax;
    int vbv_ignore_qmax;

    char *rc_eq;

    /* temp buffers for rate control */
    float *cplx_tab, *bits_tab;

    /* flag to indicate a reinitialization is required, e.g. after
     * a frame size change */
    int context_reinit;

    ERContext er;

    int error_rate;

    /* temporary frames used by b_frame_strategy = 2 */
    AVFrame *tmp_frames[MAX_B_FRAMES + 2];
    int b_frame_strategy;
    int b_sensitivity;
} MpegEncContext;

/* mpegvideo_enc common options */
#define FF_MPV_FLAG_SKIP_RD      0x0001
#define FF_MPV_FLAG_STRICT_GOP   0x0002
#define FF_MPV_FLAG_QP_RD        0x0004
#define FF_MPV_FLAG_CBP_RD       0x0008
#define FF_MPV_FLAG_NAQ          0x0010
#define FF_MPV_FLAG_MV0          0x0020

enum rc_strategy {
    MPV_RC_STRATEGY_FFMPEG,
    MPV_RC_STRATEGY_XVID,
    NB_MPV_RC_STRATEGY
};

#ifndef FF_MPV_OFFSET
#define FF_MPV_OFFSET(x) offsetof(MpegEncContext, x)
#endif
#define FF_MPV_OPT_FLAGS (AV_OPT_FLAG_VIDEO_PARAM | AV_OPT_FLAG_ENCODING_PARAM)
#define FF_MPV_COMMON_OPTS \
{ "mpv_flags",      "Flags common for all mpegvideo-based encoders.", FF_MPV_OFFSET(mpv_flags), AV_OPT_TYPE_FLAGS, { .i64 = 0 }, INT_MIN, INT_MAX, FF_MPV_OPT_FLAGS, "mpv_flags" },\
{ "skip_rd",        "RD optimal MB level residual skipping", 0, AV_OPT_TYPE_CONST, { .i64 = FF_MPV_FLAG_SKIP_RD },    0, 0, FF_MPV_OPT_FLAGS, "mpv_flags" },\
{ "strict_gop",     "Strictly enforce gop size",             0, AV_OPT_TYPE_CONST, { .i64 = FF_MPV_FLAG_STRICT_GOP }, 0, 0, FF_MPV_OPT_FLAGS, "mpv_flags" },\
{ "qp_rd",          "Use rate distortion optimization for qp selection", 0, AV_OPT_TYPE_CONST, { .i64 = FF_MPV_FLAG_QP_RD },  0, 0, FF_MPV_OPT_FLAGS, "mpv_flags" },\
{ "cbp_rd",         "use rate distortion optimization for CBP",          0, AV_OPT_TYPE_CONST, { .i64 = FF_MPV_FLAG_CBP_RD }, 0, 0, FF_MPV_OPT_FLAGS, "mpv_flags" },\
{ "naq",            "normalize adaptive quantization",                   0, AV_OPT_TYPE_CONST, { .i64 = FF_MPV_FLAG_NAQ },    0, 0, FF_MPV_OPT_FLAGS, "mpv_flags" },\
{ "mv0",            "always try a mb with mv=<0,0>",                     0, AV_OPT_TYPE_CONST, { .i64 = FF_MPV_FLAG_MV0 },    0, 0, FF_MPV_OPT_FLAGS, "mpv_flags" },\
{ "luma_elim_threshold",   "single coefficient elimination threshold for luminance (negative values also consider dc coefficient)",\
                                                                      FF_MPV_OFFSET(luma_elim_threshold), AV_OPT_TYPE_INT, { .i64 = 0 }, INT_MIN, INT_MAX, FF_MPV_OPT_FLAGS },\
{ "chroma_elim_threshold", "single coefficient elimination threshold for chrominance (negative values also consider dc coefficient)",\
                                                                      FF_MPV_OFFSET(chroma_elim_threshold), AV_OPT_TYPE_INT, { .i64 = 0 }, INT_MIN, INT_MAX, FF_MPV_OPT_FLAGS },\
{ "quantizer_noise_shaping", NULL,                                  FF_MPV_OFFSET(quantizer_noise_shaping), AV_OPT_TYPE_INT, { .i64 = 0 },       0, INT_MAX, FF_MPV_OPT_FLAGS },\
{ "error_rate", "Simulate errors in the bitstream to test error concealment.",                                                                                                  \
                                                                    FF_MPV_OFFSET(error_rate),              AV_OPT_TYPE_INT, { .i64 = 0 },       0, INT_MAX, FF_MPV_OPT_FLAGS },\
{"qsquish", "how to keep quantizer between qmin and qmax (0 = clip, 1 = use differentiable function)",                                                                          \
                                                                    FF_MPV_OFFSET(rc_qsquish), AV_OPT_TYPE_FLOAT, {.dbl = 0 }, 0, 99, FF_MPV_OPT_FLAGS},                        \
{"rc_qmod_amp", "experimental quantizer modulation",                FF_MPV_OFFSET(rc_qmod_amp), AV_OPT_TYPE_FLOAT, {.dbl = 0 }, -FLT_MAX, FLT_MAX, FF_MPV_OPT_FLAGS},           \
{"rc_qmod_freq", "experimental quantizer modulation",               FF_MPV_OFFSET(rc_qmod_freq), AV_OPT_TYPE_INT, {.i64 = 0 }, INT_MIN, INT_MAX, FF_MPV_OPT_FLAGS},             \
{"rc_eq", "Set rate control equation. When computing the expression, besides the standard functions "                                                                           \
          "defined in the section 'Expression Evaluation', the following functions are available: "                                                                             \
          "bits2qp(bits), qp2bits(qp). Also the following constants are available: iTex pTex tex mv "                                                                           \
          "fCode iCount mcVar var isI isP isB avgQP qComp avgIITex avgPITex avgPPTex avgBPTex avgTex.",                                                                         \
                                                                    FF_MPV_OFFSET(rc_eq), AV_OPT_TYPE_STRING,                           .flags = FF_MPV_OPT_FLAGS },            \
{"rc_init_cplx", "initial complexity for 1-pass encoding",          FF_MPV_OFFSET(rc_initial_cplx), AV_OPT_TYPE_FLOAT, {.dbl = 0 }, -FLT_MAX, FLT_MAX, FF_MPV_OPT_FLAGS},       \
{"rc_buf_aggressivity", "currently useless",                        FF_MPV_OFFSET(rc_buffer_aggressivity), AV_OPT_TYPE_FLOAT, {.dbl = 1.0 }, -FLT_MAX, FLT_MAX, FF_MPV_OPT_FLAGS}, \
{"border_mask", "increase the quantizer for macroblocks close to borders", FF_MPV_OFFSET(border_masking), AV_OPT_TYPE_FLOAT, {.dbl = 0 }, -FLT_MAX, FLT_MAX, FF_MPV_OPT_FLAGS},    \
{"lmin", "minimum Lagrange factor (VBR)",                           FF_MPV_OFFSET(lmin), AV_OPT_TYPE_INT, {.i64 =  2*FF_QP2LAMBDA }, 0, INT_MAX, FF_MPV_OPT_FLAGS },            \
{"lmax", "maximum Lagrange factor (VBR)",                           FF_MPV_OFFSET(lmax), AV_OPT_TYPE_INT, {.i64 = 31*FF_QP2LAMBDA }, 0, INT_MAX, FF_MPV_OPT_FLAGS },            \
{"ibias", "intra quant bias",                                       FF_MPV_OFFSET(intra_quant_bias), AV_OPT_TYPE_INT, {.i64 = FF_DEFAULT_QUANT_BIAS }, INT_MIN, INT_MAX, FF_MPV_OPT_FLAGS },   \
{"pbias", "inter quant bias",                                       FF_MPV_OFFSET(inter_quant_bias), AV_OPT_TYPE_INT, {.i64 = FF_DEFAULT_QUANT_BIAS }, INT_MIN, INT_MAX, FF_MPV_OPT_FLAGS },   \
{"rc_strategy", "ratecontrol method",                               FF_MPV_OFFSET(rc_strategy), AV_OPT_TYPE_INT, {.i64 = MPV_RC_STRATEGY_FFMPEG }, 0, NB_MPV_RC_STRATEGY-1, FF_MPV_OPT_FLAGS, "rc_strategy" },   \
    { "ffmpeg", "default native rate control", 0, AV_OPT_TYPE_CONST, { .i64 = MPV_RC_STRATEGY_FFMPEG }, 0, 0, FF_MPV_OPT_FLAGS, "rc_strategy" }, \
    { "xvid",   "libxvid (2 pass only)",       0, AV_OPT_TYPE_CONST, { .i64 = MPV_RC_STRATEGY_XVID },   0, 0, FF_MPV_OPT_FLAGS, "rc_strategy" }, \
{"motion_est", "motion estimation algorithm",                       FF_MPV_OFFSET(motion_est), AV_OPT_TYPE_INT, {.i64 = FF_ME_EPZS }, FF_ME_ZERO, FF_ME_XONE, FF_MPV_OPT_FLAGS, "motion_est" },   \
{ "zero", NULL, 0, AV_OPT_TYPE_CONST, { .i64 = FF_ME_ZERO }, 0, 0, FF_MPV_OPT_FLAGS, "motion_est" }, \
{ "epzs", NULL, 0, AV_OPT_TYPE_CONST, { .i64 = FF_ME_EPZS }, 0, 0, FF_MPV_OPT_FLAGS, "motion_est" }, \
{ "xone", NULL, 0, AV_OPT_TYPE_CONST, { .i64 = FF_ME_XONE }, 0, 0, FF_MPV_OPT_FLAGS, "motion_est" }, \
<<<<<<< HEAD
{ "force_duplicated_matrix", "Always write luma and chroma matrix for mjpeg, useful for rtp streaming.", FF_MPV_OFFSET(force_duplicated_matrix), AV_OPT_TYPE_BOOL, {.i64 = 0 }, 0, 1, FF_MPV_OPT_FLAGS },   \
=======
{"b_strategy", "Strategy to choose between I/P/B-frames",           FF_MPV_OFFSET(b_frame_strategy), AV_OPT_TYPE_INT, {.i64 = 0 }, 0, 2, FF_MPV_OPT_FLAGS }, \
{"b_sensitivity", "Adjust sensitivity of b_frame_strategy 1",       FF_MPV_OFFSET(b_sensitivity), AV_OPT_TYPE_INT, {.i64 = 40 }, 1, INT_MAX, FF_MPV_OPT_FLAGS }, \
>>>>>>> 0e6c8532

extern const AVOption ff_mpv_generic_options[];

/**
 * Set the given MpegEncContext to common defaults (same for encoding
 * and decoding).  The changed fields will not depend upon the prior
 * state of the MpegEncContext.
 */
void ff_mpv_common_defaults(MpegEncContext *s);

void ff_dct_encode_init_x86(MpegEncContext *s);

int ff_mpv_common_init(MpegEncContext *s);
void ff_mpv_common_init_arm(MpegEncContext *s);
void ff_mpv_common_init_axp(MpegEncContext *s);
void ff_mpv_common_init_neon(MpegEncContext *s);
void ff_mpv_common_init_ppc(MpegEncContext *s);
void ff_mpv_common_init_x86(MpegEncContext *s);
void ff_mpv_common_init_mips(MpegEncContext *s);

int ff_mpv_common_frame_size_change(MpegEncContext *s);
void ff_mpv_common_end(MpegEncContext *s);

void ff_mpv_decode_defaults(MpegEncContext *s);
void ff_mpv_decode_init(MpegEncContext *s, AVCodecContext *avctx);
void ff_mpv_decode_mb(MpegEncContext *s, int16_t block[12][64]);
void ff_mpv_report_decode_progress(MpegEncContext *s);

int ff_mpv_frame_start(MpegEncContext *s, AVCodecContext *avctx);
void ff_mpv_frame_end(MpegEncContext *s);

int ff_mpv_encode_init(AVCodecContext *avctx);
void ff_mpv_encode_init_x86(MpegEncContext *s);

int ff_mpv_encode_end(AVCodecContext *avctx);
int ff_mpv_encode_picture(AVCodecContext *avctx, AVPacket *pkt,
                          const AVFrame *frame, int *got_packet);
int ff_mpv_reallocate_putbitbuffer(MpegEncContext *s, size_t threshold, size_t size_increase);

void ff_clean_intra_table_entries(MpegEncContext *s);
void ff_mpeg_draw_horiz_band(MpegEncContext *s, int y, int h);
void ff_mpeg_flush(AVCodecContext *avctx);

void ff_print_debug_info(MpegEncContext *s, Picture *p, AVFrame *pict);
void ff_print_debug_info2(AVCodecContext *avctx, AVFrame *pict, uint8_t *mbskip_table,
                         uint32_t *mbtype_table, int8_t *qscale_table, int16_t (*motion_val[2])[2],
                         int *low_delay,
                         int mb_width, int mb_height, int mb_stride, int quarter_sample);

int ff_mpv_export_qp_table(MpegEncContext *s, AVFrame *f, Picture *p, int qp_type);

void ff_write_quant_matrix(PutBitContext *pb, uint16_t *matrix);

int ff_update_duplicate_context(MpegEncContext *dst, MpegEncContext *src);
int ff_mpeg_update_thread_context(AVCodecContext *dst, const AVCodecContext *src);
void ff_set_qscale(MpegEncContext * s, int qscale);

void ff_mpv_idct_init(MpegEncContext *s);
int ff_dct_encode_init(MpegEncContext *s);
void ff_convert_matrix(MpegEncContext *s, int (*qmat)[64], uint16_t (*qmat16)[2][64],
                       const uint16_t *quant_matrix, int bias, int qmin, int qmax, int intra);
int ff_dct_quantize_c(MpegEncContext *s, int16_t *block, int n, int qscale, int *overflow);
void ff_block_permute(int16_t *block, uint8_t *permutation,
                      const uint8_t *scantable, int last);
void ff_init_block_index(MpegEncContext *s);

void ff_mpv_motion(MpegEncContext *s,
                   uint8_t *dest_y, uint8_t *dest_cb,
                   uint8_t *dest_cr, int dir,
                   uint8_t **ref_picture,
                   op_pixels_func (*pix_op)[4],
                   qpel_mc_func (*qpix_op)[16]);

static inline void ff_update_block_index(MpegEncContext *s){
    const int block_size= 8 >> s->avctx->lowres;

    s->block_index[0]+=2;
    s->block_index[1]+=2;
    s->block_index[2]+=2;
    s->block_index[3]+=2;
    s->block_index[4]++;
    s->block_index[5]++;
    s->dest[0]+= 2*block_size;
    s->dest[1]+= block_size;
    s->dest[2]+= block_size;
}

static inline int get_bits_diff(MpegEncContext *s){
    const int bits= put_bits_count(&s->pb);
    const int last= s->last_bits;

    s->last_bits = bits;

    return bits - last;
}

#endif /* AVCODEC_MPEGVIDEO_H */<|MERGE_RESOLUTION|>--- conflicted
+++ resolved
@@ -607,12 +607,9 @@
 { "zero", NULL, 0, AV_OPT_TYPE_CONST, { .i64 = FF_ME_ZERO }, 0, 0, FF_MPV_OPT_FLAGS, "motion_est" }, \
 { "epzs", NULL, 0, AV_OPT_TYPE_CONST, { .i64 = FF_ME_EPZS }, 0, 0, FF_MPV_OPT_FLAGS, "motion_est" }, \
 { "xone", NULL, 0, AV_OPT_TYPE_CONST, { .i64 = FF_ME_XONE }, 0, 0, FF_MPV_OPT_FLAGS, "motion_est" }, \
-<<<<<<< HEAD
 { "force_duplicated_matrix", "Always write luma and chroma matrix for mjpeg, useful for rtp streaming.", FF_MPV_OFFSET(force_duplicated_matrix), AV_OPT_TYPE_BOOL, {.i64 = 0 }, 0, 1, FF_MPV_OPT_FLAGS },   \
-=======
 {"b_strategy", "Strategy to choose between I/P/B-frames",           FF_MPV_OFFSET(b_frame_strategy), AV_OPT_TYPE_INT, {.i64 = 0 }, 0, 2, FF_MPV_OPT_FLAGS }, \
 {"b_sensitivity", "Adjust sensitivity of b_frame_strategy 1",       FF_MPV_OFFSET(b_sensitivity), AV_OPT_TYPE_INT, {.i64 = 40 }, 1, INT_MAX, FF_MPV_OPT_FLAGS }, \
->>>>>>> 0e6c8532
 
 extern const AVOption ff_mpv_generic_options[];
 
