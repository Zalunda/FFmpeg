--- conflicted
+++ resolved
@@ -137,10 +137,6 @@
                                                                         \
     a0 += b0;                                                           \
     b0 += pixels[2];                                                    \
-<<<<<<< HEAD
-    line_size >>= sizeof(pixel)-1;                                      \
-=======
->>>>>>> 8011ac91
     pixels += line_size;                                                \
     for (i = 0; i < h; i += 2) {                                        \
         a1  = pixels[0];                                                \
