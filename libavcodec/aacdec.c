--- conflicted
+++ resolved
@@ -227,11 +227,7 @@
     int num_front_channels, num_side_channels, num_back_channels;
     uint64_t layout;
 
-<<<<<<< HEAD
-    if(FF_ARRAY_ELEMS(e2c_vec) < tags)
-=======
     if (FF_ARRAY_ELEMS(e2c_vec) < tags)
->>>>>>> ffae713a
         return 0;
 
     i = 0;
