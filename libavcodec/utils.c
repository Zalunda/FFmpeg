--- conflicted
+++ resolved
@@ -2671,36 +2671,22 @@
 {
     int ret = 0;
 
-    ff_unlock_avcodec();
-
     ret = avcodec_close(avctx);
 
-    ff_lock_avcodec(NULL);
     return ret;
 }
 
 av_cold int avcodec_close(AVCodecContext *avctx)
 {
-<<<<<<< HEAD
-    int ret;
-
     if (!avctx)
         return 0;
 
-    ret = ff_lock_avcodec(avctx);
-    if (ret < 0)
-        return ret;
-
-=======
->>>>>>> e1b66778
     if (avcodec_is_open(avctx)) {
         FramePool *pool = avctx->internal->pool;
         int i;
         if (CONFIG_FRAME_THREAD_ENCODER &&
             avctx->internal->frame_thread_encoder && avctx->thread_count > 1) {
-            ff_unlock_avcodec();
             ff_frame_thread_encoder_free(avctx);
-            ff_lock_avcodec(avctx);
         }
         if (HAVE_THREADS && avctx->internal->thread_ctx)
             ff_thread_free(avctx);
@@ -2730,10 +2716,6 @@
     avctx->codec = NULL;
     avctx->active_thread_type = 0;
 
-<<<<<<< HEAD
-    ff_unlock_avcodec();
-=======
->>>>>>> e1b66778
     return 0;
 }
 
