/*
 * VC3/DNxHD decoder.
 * Copyright (c) 2007 SmartJog S.A., Baptiste Coudurier <baptiste dot coudurier at smartjog dot com>
 * Copyright (c) 2011 MirriAd Ltd
 *
 * 10 bit support added by MirriAd Ltd, Joseph Artsimovich <joseph@mirriad.com>
 *
 * This file is part of FFmpeg.
 *
 * FFmpeg is free software; you can redistribute it and/or
 * modify it under the terms of the GNU Lesser General Public
 * License as published by the Free Software Foundation; either
 * version 2.1 of the License, or (at your option) any later version.
 *
 * FFmpeg is distributed in the hope that it will be useful,
 * but WITHOUT ANY WARRANTY; without even the implied warranty of
 * MERCHANTABILITY or FITNESS FOR A PARTICULAR PURPOSE.  See the GNU
 * Lesser General Public License for more details.
 *
 * You should have received a copy of the GNU Lesser General Public
 * License along with FFmpeg; if not, write to the Free Software
 * Foundation, Inc., 51 Franklin Street, Fifth Floor, Boston, MA 02110-1301 USA
 */

//#define TRACE
//#define DEBUG

#include "libavutil/imgutils.h"
#include "avcodec.h"
#include "get_bits.h"
#include "dnxhddata.h"
#include "dsputil.h"
#include "internal.h"
#include "thread.h"

typedef struct DNXHDContext {
    AVCodecContext *avctx;
    GetBitContext gb;
    int64_t cid;                        ///< compression id
    unsigned int width, height;
    unsigned int mb_width, mb_height;
    uint32_t mb_scan_index[68];         /* max for 1080p */
    int cur_field;                      ///< current interlaced field
    VLC ac_vlc, dc_vlc, run_vlc;
    int last_dc[3];
    DSPContext dsp;
    DECLARE_ALIGNED(16, int16_t, blocks)[8][64];
    ScanTable scantable;
    const CIDEntry *cid_table;
    int bit_depth; // 8, 10 or 0 if not initialized at all.
    void (*decode_dct_block)(struct DNXHDContext *ctx, int16_t *block,
                             int n, int qscale);
    int last_qscale;
    int luma_scale[64];
    int chroma_scale[64];
} DNXHDContext;

#define DNXHD_VLC_BITS 9
#define DNXHD_DC_VLC_BITS 7

static void dnxhd_decode_dct_block_8(DNXHDContext *ctx, int16_t *block, int n, int qscale);
static void dnxhd_decode_dct_block_10(DNXHDContext *ctx, int16_t *block, int n, int qscale);

static av_cold int dnxhd_decode_init(AVCodecContext *avctx)
{
    DNXHDContext *ctx = avctx->priv_data;

    ctx->avctx = avctx;
<<<<<<< HEAD
    avctx->coded_frame = &ctx->picture;
    avcodec_get_frame_defaults(&ctx->picture);
    ctx->picture.type = AV_PICTURE_TYPE_I;
    ctx->picture.key_frame = 1;
    ctx->cid = -1;
=======
>>>>>>> 759001c5
    return 0;
}

static int dnxhd_init_vlc(DNXHDContext *ctx, uint32_t cid)
{
    if (cid != ctx->cid) {
        int index;

        if ((index = ff_dnxhd_get_cid_table(cid)) < 0) {
            av_log(ctx->avctx, AV_LOG_ERROR, "unsupported cid %d\n", cid);
            return -1;
        }
        if (ff_dnxhd_cid_table[index].bit_depth != ctx->bit_depth) {
            av_log(ctx->avctx, AV_LOG_ERROR, "bit depth mismatches %d %d\n", ff_dnxhd_cid_table[index].bit_depth, ctx->bit_depth);
            return AVERROR_INVALIDDATA;
        }
        ctx->cid_table = &ff_dnxhd_cid_table[index];

        ff_free_vlc(&ctx->ac_vlc);
        ff_free_vlc(&ctx->dc_vlc);
        ff_free_vlc(&ctx->run_vlc);

        init_vlc(&ctx->ac_vlc, DNXHD_VLC_BITS, 257,
                 ctx->cid_table->ac_bits, 1, 1,
                 ctx->cid_table->ac_codes, 2, 2, 0);
        init_vlc(&ctx->dc_vlc, DNXHD_DC_VLC_BITS, ctx->bit_depth + 4,
                 ctx->cid_table->dc_bits, 1, 1,
                 ctx->cid_table->dc_codes, 1, 1, 0);
        init_vlc(&ctx->run_vlc, DNXHD_VLC_BITS, 62,
                 ctx->cid_table->run_bits, 1, 1,
                 ctx->cid_table->run_codes, 2, 2, 0);

        ff_init_scantable(ctx->dsp.idct_permutation, &ctx->scantable, ff_zigzag_direct);
        ctx->cid = cid;
    }
    return 0;
}

static int dnxhd_decode_header(DNXHDContext *ctx, AVFrame *frame,
                               const uint8_t *buf, int buf_size, int first_field)
{
    static const uint8_t header_prefix[] = { 0x00, 0x00, 0x02, 0x80, 0x01 };
    int i, cid;

    if (buf_size < 0x280)
        return -1;

    if (memcmp(buf, header_prefix, 5)) {
        av_log(ctx->avctx, AV_LOG_ERROR, "error in header\n");
        return -1;
    }
    if (buf[5] & 2) { /* interlaced */
        ctx->cur_field = buf[5] & 1;
        frame->interlaced_frame = 1;
        frame->top_field_first  = first_field ^ ctx->cur_field;
        av_log(ctx->avctx, AV_LOG_DEBUG, "interlaced %d, cur field %d\n", buf[5] & 3, ctx->cur_field);
    }

    ctx->height = AV_RB16(buf + 0x18);
    ctx->width  = AV_RB16(buf + 0x1a);

    av_dlog(ctx->avctx, "width %d, height %d\n", ctx->width, ctx->height);

    if (buf[0x21] & 0x40) {
        ctx->avctx->pix_fmt = AV_PIX_FMT_YUV422P10;
        ctx->avctx->bits_per_raw_sample = 10;
        if (ctx->bit_depth != 10) {
            ff_dsputil_init(&ctx->dsp, ctx->avctx);
            ctx->bit_depth = 10;
            ctx->decode_dct_block = dnxhd_decode_dct_block_10;
        }
    } else {
        ctx->avctx->pix_fmt = AV_PIX_FMT_YUV422P;
        ctx->avctx->bits_per_raw_sample = 8;
        if (ctx->bit_depth != 8) {
            ff_dsputil_init(&ctx->dsp, ctx->avctx);
            ctx->bit_depth = 8;
            ctx->decode_dct_block = dnxhd_decode_dct_block_8;
        }
    }

    cid = AV_RB32(buf + 0x28);
    av_dlog(ctx->avctx, "compression id %d\n", cid);

    if (dnxhd_init_vlc(ctx, cid) < 0)
        return -1;

    if (buf_size < ctx->cid_table->coding_unit_size) {
        av_log(ctx->avctx, AV_LOG_ERROR, "incorrect frame size\n");
        return -1;
    }

    ctx->mb_width = ctx->width>>4;
    ctx->mb_height = buf[0x16d];

    av_dlog(ctx->avctx, "mb width %d, mb height %d\n", ctx->mb_width, ctx->mb_height);

    if ((ctx->height+15)>>4 == ctx->mb_height && frame->interlaced_frame)
        ctx->height <<= 1;

    if (ctx->mb_height > 68 ||
        (ctx->mb_height << frame->interlaced_frame) > (ctx->height+15)>>4) {
        av_log(ctx->avctx, AV_LOG_ERROR, "mb height too big: %d\n", ctx->mb_height);
        return -1;
    }

    for (i = 0; i < ctx->mb_height; i++) {
        ctx->mb_scan_index[i] = AV_RB32(buf + 0x170 + (i<<2));
        av_dlog(ctx->avctx, "mb scan index %d\n", ctx->mb_scan_index[i]);
        if (buf_size < ctx->mb_scan_index[i] + 0x280LL) {
            av_log(ctx->avctx, AV_LOG_ERROR, "invalid mb scan index\n");
            return -1;
        }
    }

    return 0;
}

static av_always_inline void dnxhd_decode_dct_block(DNXHDContext *ctx,
                                                    int16_t *block, int n,
                                                    int qscale,
                                                    int index_bits,
                                                    int level_bias,
                                                    int level_shift)
{
    int i, j, index1, index2, len, flags;
    int level, component, sign;
    const int *scale;
    const uint8_t *weight_matrix;
    const uint8_t *ac_level = ctx->cid_table->ac_level;
    const uint8_t *ac_flags = ctx->cid_table->ac_flags;
    const int eob_index     = ctx->cid_table->eob_index;
    OPEN_READER(bs, &ctx->gb);

    if (n&2) {
        component = 1 + (n&1);
        scale = ctx->chroma_scale;
        weight_matrix = ctx->cid_table->chroma_weight;
    } else {
        component = 0;
        scale = ctx->luma_scale;
        weight_matrix = ctx->cid_table->luma_weight;
    }

    UPDATE_CACHE(bs, &ctx->gb);
    GET_VLC(len, bs, &ctx->gb, ctx->dc_vlc.table, DNXHD_DC_VLC_BITS, 1);
    if (len) {
        level = GET_CACHE(bs, &ctx->gb);
        LAST_SKIP_BITS(bs, &ctx->gb, len);
        sign  = ~level >> 31;
        level = (NEG_USR32(sign ^ level, len) ^ sign) - sign;
        ctx->last_dc[component] += level;
    }
    block[0] = ctx->last_dc[component];

    i = 0;

    UPDATE_CACHE(bs, &ctx->gb);
    GET_VLC(index1, bs, &ctx->gb, ctx->ac_vlc.table,
            DNXHD_VLC_BITS, 2);

    while (index1 != eob_index) {
        level = ac_level[index1];
        flags = ac_flags[index1];

        sign = SHOW_SBITS(bs, &ctx->gb, 1);
        SKIP_BITS(bs, &ctx->gb, 1);

        if (flags & 1) {
            level += SHOW_UBITS(bs, &ctx->gb, index_bits) << 7;
            SKIP_BITS(bs, &ctx->gb, index_bits);
        }

        if (flags & 2) {
            UPDATE_CACHE(bs, &ctx->gb);
            GET_VLC(index2, bs, &ctx->gb, ctx->run_vlc.table,
                    DNXHD_VLC_BITS, 2);
            i += ctx->cid_table->run[index2];
        }

        if (++i > 63) {
            av_log(ctx->avctx, AV_LOG_ERROR, "ac tex damaged %d, %d\n", n, i);
            break;
        }

        j = ctx->scantable.permutated[i];
        level *= scale[i];
        if (level_bias < 32 || weight_matrix[i] != level_bias)
            level += level_bias;
        level >>= level_shift;

        block[j] = (level^sign) - sign;

        UPDATE_CACHE(bs, &ctx->gb);
        GET_VLC(index1, bs, &ctx->gb, ctx->ac_vlc.table,
                DNXHD_VLC_BITS, 2);
    }

    CLOSE_READER(bs, &ctx->gb);
}

static void dnxhd_decode_dct_block_8(DNXHDContext *ctx, int16_t *block,
                                     int n, int qscale)
{
    dnxhd_decode_dct_block(ctx, block, n, qscale, 4, 32, 6);
}

static void dnxhd_decode_dct_block_10(DNXHDContext *ctx, int16_t *block,
                                      int n, int qscale)
{
    dnxhd_decode_dct_block(ctx, block, n, qscale, 6, 8, 4);
}

static int dnxhd_decode_macroblock(DNXHDContext *ctx, AVFrame *frame, int x, int y)
{
    int shift1 = ctx->bit_depth == 10;
    int dct_linesize_luma   = frame->linesize[0];
    int dct_linesize_chroma = frame->linesize[1];
    uint8_t *dest_y, *dest_u, *dest_v;
    int dct_y_offset, dct_x_offset;
    int qscale, i;

    qscale = get_bits(&ctx->gb, 11);
    skip_bits1(&ctx->gb);

    if (qscale != ctx->last_qscale) {
        for (i = 0; i < 64; i++) {
            ctx->luma_scale[i]   = qscale * ctx->cid_table->luma_weight[i];
            ctx->chroma_scale[i] = qscale * ctx->cid_table->chroma_weight[i];
        }
        ctx->last_qscale = qscale;
    }

    for (i = 0; i < 8; i++) {
        ctx->dsp.clear_block(ctx->blocks[i]);
        ctx->decode_dct_block(ctx, ctx->blocks[i], i, qscale);
    }

    if (frame->interlaced_frame) {
        dct_linesize_luma   <<= 1;
        dct_linesize_chroma <<= 1;
    }

    dest_y = frame->data[0] + ((y * dct_linesize_luma)   << 4) + (x << (4 + shift1));
    dest_u = frame->data[1] + ((y * dct_linesize_chroma) << 4) + (x << (3 + shift1));
    dest_v = frame->data[2] + ((y * dct_linesize_chroma) << 4) + (x << (3 + shift1));

    if (ctx->cur_field) {
        dest_y += frame->linesize[0];
        dest_u += frame->linesize[1];
        dest_v += frame->linesize[2];
    }

    dct_y_offset = dct_linesize_luma << 3;
    dct_x_offset = 8 << shift1;
    ctx->dsp.idct_put(dest_y,                               dct_linesize_luma, ctx->blocks[0]);
    ctx->dsp.idct_put(dest_y + dct_x_offset,                dct_linesize_luma, ctx->blocks[1]);
    ctx->dsp.idct_put(dest_y + dct_y_offset,                dct_linesize_luma, ctx->blocks[4]);
    ctx->dsp.idct_put(dest_y + dct_y_offset + dct_x_offset, dct_linesize_luma, ctx->blocks[5]);

    if (!(ctx->avctx->flags & CODEC_FLAG_GRAY)) {
        dct_y_offset = dct_linesize_chroma << 3;
        ctx->dsp.idct_put(dest_u,                dct_linesize_chroma, ctx->blocks[2]);
        ctx->dsp.idct_put(dest_v,                dct_linesize_chroma, ctx->blocks[3]);
        ctx->dsp.idct_put(dest_u + dct_y_offset, dct_linesize_chroma, ctx->blocks[6]);
        ctx->dsp.idct_put(dest_v + dct_y_offset, dct_linesize_chroma, ctx->blocks[7]);
    }

    return 0;
}

static int dnxhd_decode_macroblocks(DNXHDContext *ctx, AVFrame *frame,
                                    const uint8_t *buf, int buf_size)
{
    int x, y;
    for (y = 0; y < ctx->mb_height; y++) {
        ctx->last_dc[0] =
        ctx->last_dc[1] =
        ctx->last_dc[2] = 1 << (ctx->bit_depth + 2); // for levels +2^(bitdepth-1)
        init_get_bits(&ctx->gb, buf + ctx->mb_scan_index[y], (buf_size - ctx->mb_scan_index[y]) << 3);
        for (x = 0; x < ctx->mb_width; x++) {
            //START_TIMER;
            dnxhd_decode_macroblock(ctx, frame, x, y);
            //STOP_TIMER("decode macroblock");
        }
    }
    return 0;
}

static int dnxhd_decode_frame(AVCodecContext *avctx, void *data, int *got_frame,
                              AVPacket *avpkt)
{
    const uint8_t *buf = avpkt->data;
    int buf_size = avpkt->size;
    DNXHDContext *ctx = avctx->priv_data;
    AVFrame *picture = data;
    int first_field = 1;
    int ret;

    av_dlog(avctx, "frame size %d\n", buf_size);

 decode_coding_unit:
    if (dnxhd_decode_header(ctx, picture, buf, buf_size, first_field) < 0)
        return -1;

    if ((avctx->width || avctx->height) &&
        (ctx->width != avctx->width || ctx->height != avctx->height)) {
        av_log(avctx, AV_LOG_WARNING, "frame size changed: %dx%d -> %dx%d\n",
               avctx->width, avctx->height, ctx->width, ctx->height);
        first_field = 1;
    }

    if (av_image_check_size(ctx->width, ctx->height, 0, avctx))
        return -1;
    avcodec_set_dimensions(avctx, ctx->width, ctx->height);

    if (first_field) {
<<<<<<< HEAD
        if (ctx->picture.data[0])
            ff_thread_release_buffer(avctx, &ctx->picture);
        if ((ret = ff_thread_get_buffer(avctx, &ctx->picture)) < 0) {
=======
        if ((ret = ff_get_buffer(avctx, picture, 0)) < 0) {
>>>>>>> 759001c5
            av_log(avctx, AV_LOG_ERROR, "get_buffer() failed\n");
            return ret;
        }
        picture->pict_type = AV_PICTURE_TYPE_I;
        picture->key_frame = 1;
    }

    dnxhd_decode_macroblocks(ctx, picture, buf + 0x280, buf_size - 0x280);

    if (first_field && picture->interlaced_frame) {
        buf      += ctx->cid_table->coding_unit_size;
        buf_size -= ctx->cid_table->coding_unit_size;
        first_field = 0;
        goto decode_coding_unit;
    }

    *got_frame = 1;
    return avpkt->size;
}

static av_cold int dnxhd_decode_close(AVCodecContext *avctx)
{
    DNXHDContext *ctx = avctx->priv_data;

<<<<<<< HEAD
    if (ctx->picture.data[0])
        ff_thread_release_buffer(avctx, &ctx->picture);
=======
>>>>>>> 759001c5
    ff_free_vlc(&ctx->ac_vlc);
    ff_free_vlc(&ctx->dc_vlc);
    ff_free_vlc(&ctx->run_vlc);
    return 0;
}

AVCodec ff_dnxhd_decoder = {
    .name           = "dnxhd",
    .type           = AVMEDIA_TYPE_VIDEO,
    .id             = AV_CODEC_ID_DNXHD,
    .priv_data_size = sizeof(DNXHDContext),
    .init           = dnxhd_decode_init,
    .close          = dnxhd_decode_close,
    .decode         = dnxhd_decode_frame,
    .capabilities   = CODEC_CAP_DR1 | CODEC_CAP_FRAME_THREADS,
    .long_name      = NULL_IF_CONFIG_SMALL("VC3/DNxHD"),
};<|MERGE_RESOLUTION|>--- conflicted
+++ resolved
@@ -66,14 +66,7 @@
     DNXHDContext *ctx = avctx->priv_data;
 
     ctx->avctx = avctx;
-<<<<<<< HEAD
-    avctx->coded_frame = &ctx->picture;
-    avcodec_get_frame_defaults(&ctx->picture);
-    ctx->picture.type = AV_PICTURE_TYPE_I;
-    ctx->picture.key_frame = 1;
     ctx->cid = -1;
-=======
->>>>>>> 759001c5
     return 0;
 }
 
@@ -369,6 +362,7 @@
     const uint8_t *buf = avpkt->data;
     int buf_size = avpkt->size;
     DNXHDContext *ctx = avctx->priv_data;
+    ThreadFrame frame = { .f = data };
     AVFrame *picture = data;
     int first_field = 1;
     int ret;
@@ -391,13 +385,7 @@
     avcodec_set_dimensions(avctx, ctx->width, ctx->height);
 
     if (first_field) {
-<<<<<<< HEAD
-        if (ctx->picture.data[0])
-            ff_thread_release_buffer(avctx, &ctx->picture);
-        if ((ret = ff_thread_get_buffer(avctx, &ctx->picture)) < 0) {
-=======
-        if ((ret = ff_get_buffer(avctx, picture, 0)) < 0) {
->>>>>>> 759001c5
+        if ((ret = ff_thread_get_buffer(avctx, &frame, 0)) < 0) {
             av_log(avctx, AV_LOG_ERROR, "get_buffer() failed\n");
             return ret;
         }
@@ -422,11 +410,6 @@
 {
     DNXHDContext *ctx = avctx->priv_data;
 
-<<<<<<< HEAD
-    if (ctx->picture.data[0])
-        ff_thread_release_buffer(avctx, &ctx->picture);
-=======
->>>>>>> 759001c5
     ff_free_vlc(&ctx->ac_vlc);
     ff_free_vlc(&ctx->dc_vlc);
     ff_free_vlc(&ctx->run_vlc);
