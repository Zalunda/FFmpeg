--- conflicted
+++ resolved
@@ -1780,24 +1780,7 @@
     }
 }
 
-<<<<<<< HEAD
-static void add_bytes_c(uint8_t *dst, uint8_t *src, int w)
-{
-    long i;
-
-    for (i = 0; i <= w - (int) sizeof(long); i += sizeof(long)) {
-        long a = *(long *) (src + i);
-        long b = *(long *) (dst + i);
-        *(long *) (dst + i) = ((a & pb_7f) + (b & pb_7f)) ^ ((a ^ b) & pb_80);
-    }
-    for (; i < w; i++)
-        dst[i + 0] += src[i + 0];
-}
-
 static void diff_bytes_c(uint8_t *dst, const uint8_t *src1, const uint8_t *src2, int w)
-=======
-static void diff_bytes_c(uint8_t *dst, uint8_t *src1, uint8_t *src2, int w)
->>>>>>> 0d439fbe
 {
     long i;
 
