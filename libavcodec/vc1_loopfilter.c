--- conflicted
+++ resolved
@@ -40,7 +40,7 @@
         if (s->mb_x)
             v->vc1dsp.vc1_h_loop_filter16(s->dest[0] - 16 * s->linesize, s->linesize, pq);
         v->vc1dsp.vc1_h_loop_filter16(s->dest[0] - 16 * s->linesize + 8, s->linesize, pq);
-        if (!CONFIG_GRAY || !(s->flags & CODEC_FLAG_GRAY))
+        if (!CONFIG_GRAY || !(s->avctx->flags & CODEC_FLAG_GRAY))
         for (j = 0; j < 2; j++) {
             v->vc1dsp.vc1_v_loop_filter8(s->dest[j + 1], s->uvlinesize, pq);
             if (s->mb_x)
@@ -52,7 +52,7 @@
     if (s->mb_y == s->end_mb_y - 1) {
         if (s->mb_x) {
             v->vc1dsp.vc1_h_loop_filter16(s->dest[0], s->linesize, pq);
-            if (!CONFIG_GRAY || !(s->flags & CODEC_FLAG_GRAY)) {
+            if (!CONFIG_GRAY || !(s->avctx->flags & CODEC_FLAG_GRAY)) {
             v->vc1dsp.vc1_h_loop_filter8(s->dest[1], s->uvlinesize, pq);
             v->vc1dsp.vc1_h_loop_filter8(s->dest[2], s->uvlinesize, pq);
             }
@@ -76,7 +76,7 @@
                 if (s->mb_x >= 2)
                     v->vc1dsp.vc1_h_loop_filter16(s->dest[0] - 32 * s->linesize - 16, s->linesize, pq);
                 v->vc1dsp.vc1_h_loop_filter16(s->dest[0] - 32 * s->linesize - 8, s->linesize, pq);
-                if (!CONFIG_GRAY || !(s->flags & CODEC_FLAG_GRAY))
+                if (!CONFIG_GRAY || !(s->avctx->flags & CODEC_FLAG_GRAY))
                 for (j = 0; j < 2; j++) {
                     v->vc1dsp.vc1_v_loop_filter8(s->dest[j + 1] - 8 * s->uvlinesize - 8, s->uvlinesize, pq);
                     if (s->mb_x >= 2) {
@@ -94,7 +94,7 @@
                 if (s->mb_x)
                     v->vc1dsp.vc1_h_loop_filter16(s->dest[0] - 32 * s->linesize, s->linesize, pq);
                 v->vc1dsp.vc1_h_loop_filter16(s->dest[0] - 32 * s->linesize + 8, s->linesize, pq);
-                if (!CONFIG_GRAY || !(s->flags & CODEC_FLAG_GRAY))
+                if (!CONFIG_GRAY || !(s->avctx->flags & CODEC_FLAG_GRAY))
                 for (j = 0; j < 2; j++) {
                     v->vc1dsp.vc1_v_loop_filter8(s->dest[j + 1] - 8 * s->uvlinesize, s->uvlinesize, pq);
                     if (s->mb_x >= 2) {
@@ -110,7 +110,7 @@
                 if (s->mb_x >= 2)
                     v->vc1dsp.vc1_h_loop_filter16(s->dest[0] - 16 * s->linesize - 16, s->linesize, pq);
                 v->vc1dsp.vc1_h_loop_filter16(s->dest[0] - 16 * s->linesize - 8, s->linesize, pq);
-                if (s->mb_x >= 2 && (!CONFIG_GRAY || !(s->flags & CODEC_FLAG_GRAY))) {
+                if (s->mb_x >= 2 && (!CONFIG_GRAY || !(s->avctx->flags & CODEC_FLAG_GRAY))) {
                     for (j = 0; j < 2; j++) {
                         v->vc1dsp.vc1_h_loop_filter8(s->dest[j + 1] - 8 * s->uvlinesize - 8, s->uvlinesize, pq);
                     }
@@ -121,7 +121,7 @@
                 if (s->mb_x)
                     v->vc1dsp.vc1_h_loop_filter16(s->dest[0] - 16 * s->linesize, s->linesize, pq);
                 v->vc1dsp.vc1_h_loop_filter16(s->dest[0] - 16 * s->linesize + 8, s->linesize, pq);
-                if (s->mb_x && (!CONFIG_GRAY || !(s->flags & CODEC_FLAG_GRAY))) {
+                if (s->mb_x && (!CONFIG_GRAY || !(s->avctx->flags & CODEC_FLAG_GRAY))) {
                     for (j = 0; j < 2; j++) {
                         v->vc1dsp.vc1_h_loop_filter8(s->dest[j + 1] - 8 * s->uvlinesize, s->uvlinesize, pq);
                     }
@@ -155,11 +155,7 @@
                                       v->block[v->cur_blk_idx][0]);
             v->vc1dsp.vc1_h_s_overlap(v->block[v->left_blk_idx][3],
                                       v->block[v->cur_blk_idx][2]);
-<<<<<<< HEAD
-            if (!CONFIG_GRAY || !(s->flags & CODEC_FLAG_GRAY)) {
-=======
-            if (!(s->avctx->flags & CODEC_FLAG_GRAY)) {
->>>>>>> 848e86f7
+            if (!CONFIG_GRAY || !(s->avctx->flags & CODEC_FLAG_GRAY)) {
                 v->vc1dsp.vc1_h_s_overlap(v->block[v->left_blk_idx][4],
                                           v->block[v->cur_blk_idx][4]);
                 v->vc1dsp.vc1_h_s_overlap(v->block[v->left_blk_idx][5],
@@ -178,11 +174,7 @@
                                           v->block[v->cur_blk_idx][0]);
                 v->vc1dsp.vc1_v_s_overlap(v->block[v->top_blk_idx][3],
                                           v->block[v->cur_blk_idx][1]);
-<<<<<<< HEAD
-                if (!CONFIG_GRAY || !(s->flags & CODEC_FLAG_GRAY)) {
-=======
-                if (!(s->avctx->flags & CODEC_FLAG_GRAY)) {
->>>>>>> 848e86f7
+                if (!CONFIG_GRAY || !(s->avctx->flags & CODEC_FLAG_GRAY)) {
                     v->vc1dsp.vc1_v_s_overlap(v->block[v->top_blk_idx][4],
                                               v->block[v->cur_blk_idx][4]);
                     v->vc1dsp.vc1_v_s_overlap(v->block[v->top_blk_idx][5],
@@ -202,11 +194,7 @@
                                       v->block[v->left_blk_idx][0]);
             v->vc1dsp.vc1_v_s_overlap(v->block[v->topleft_blk_idx][3],
                                       v->block[v->left_blk_idx][1]);
-<<<<<<< HEAD
-            if (!CONFIG_GRAY || !(s->flags & CODEC_FLAG_GRAY)) {
-=======
-            if (!(s->avctx->flags & CODEC_FLAG_GRAY)) {
->>>>>>> 848e86f7
+            if (!CONFIG_GRAY || !(s->avctx->flags & CODEC_FLAG_GRAY)) {
                 v->vc1dsp.vc1_v_s_overlap(v->block[v->topleft_blk_idx][4],
                                           v->block[v->left_blk_idx][4]);
                 v->vc1dsp.vc1_v_s_overlap(v->block[v->topleft_blk_idx][5],
@@ -348,7 +336,7 @@
 {
     MpegEncContext *s = &v->s;
     int i;
-    int block_count = CONFIG_GRAY && (s->flags & CODEC_FLAG_GRAY) ? 4 : 6;
+    int block_count = CONFIG_GRAY && (s->avctx->flags & CODEC_FLAG_GRAY) ? 4 : 6;
 
     for (i = 0; i < block_count; i++) {
         vc1_apply_p_v_loop_filter(v, i);
