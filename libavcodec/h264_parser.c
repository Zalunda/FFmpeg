--- conflicted
+++ resolved
@@ -155,13 +155,8 @@
     if (slice_type_nos == AV_PICTURE_TYPE_B)
         get_bits1(gb); // direct_spatial_mv_pred
 
-<<<<<<< HEAD
-    if (ff_h264_parse_ref_count(&list_count, ref_count, gb, &h->pps,
+    if (ff_h264_parse_ref_count(&list_count, ref_count, gb, p->ps.pps,
                                 slice_type_nos, h->picture_structure, h->avctx) < 0)
-=======
-    if (ff_h264_parse_ref_count(&list_count, ref_count, gb, p->ps.pps,
-                                slice_type_nos, h->picture_structure) < 0)
->>>>>>> 3176217c
         return AVERROR_INVALIDDATA;
 
     if (slice_type_nos != AV_PICTURE_TYPE_I) {
@@ -261,7 +256,7 @@
     buf_index     = 0;
     next_avc      = h->is_avc ? 0 : buf_size;
     for (;;) {
-<<<<<<< HEAD
+        const SPS *sps;
         int src_length, consumed, nalsize = 0;
 
         if (buf_index >= next_avc) {
@@ -279,15 +274,6 @@
         src_length = next_avc - buf_index;
 
         state = buf[buf_index];
-=======
-        const SPS *sps;
-        int src_length, consumed;
-        buf = avpriv_find_start_code(buf, buf_end, &state);
-        if (buf >= buf_end)
-            break;
-        --buf;
-        src_length = buf_end - buf;
->>>>>>> 3176217c
         switch (state & 0x1f) {
         case NAL_SLICE:
         case NAL_IDR_SLICE:
@@ -323,18 +309,19 @@
 
         switch (h->nal_unit_type) {
         case NAL_SPS:
-<<<<<<< HEAD
-            ff_h264_decode_seq_parameter_set(h, 0);
-=======
-            ff_h264_decode_seq_parameter_set(&nal.gb, avctx, &p->ps);
->>>>>>> 3176217c
+            ff_h264_decode_seq_parameter_set(&nal.gb, avctx, &p->ps, 0);
             break;
         case NAL_PPS:
             ff_h264_decode_picture_parameter_set(&nal.gb, avctx, &p->ps,
                                                  nal.size_bits);
             break;
         case NAL_SEI:
-            ff_h264_decode_sei(h);
+            {
+                H264ParamSets ps = h->ps;
+                h->ps = p->ps;
+                ff_h264_decode_sei(h);
+                h->ps = ps;
+            }
             break;
         case NAL_IDR_SLICE:
             s->key_frame = 1;
@@ -371,18 +358,13 @@
             }
             p->ps.sps = (SPS*)p->ps.sps_list[p->ps.pps->sps_id]->data;
 
-<<<<<<< HEAD
-            if(h->sps.ref_frame_count <= 1 && h->pps.ref_count[0] <= 1 && s->pict_type == AV_PICTURE_TYPE_I)
-                s->key_frame = 1;
-
-            s->coded_width  = 16 * h->sps.mb_width;
-            s->coded_height = 16 * h->sps.mb_height;
-            s->width        = s->coded_width  - (h->sps.crop_right + h->sps.crop_left);
-            s->height       = s->coded_height - (h->sps.crop_top   + h->sps.crop_bottom);
-=======
             h->ps.sps = p->ps.sps;
             h->ps.pps = p->ps.pps;
             sps = p->ps.sps;
+
+            // heuristic to detect non marked keyframes
+            if (h->ps.sps->ref_frame_count <= 1 && h->ps.pps->ref_count[0] <= 1 && s->pict_type == AV_PICTURE_TYPE_I)
+                s->key_frame = 1;
 
             h->frame_num = get_bits(&nal.gb, sps->log2_max_frame_num);
 
@@ -390,7 +372,6 @@
             s->coded_height = 16 * sps->mb_height;
             s->width        = s->coded_width  - (sps->crop_right + sps->crop_left);
             s->height       = s->coded_height - (sps->crop_top   + sps->crop_bottom);
->>>>>>> 3176217c
             if (s->width <= 0 || s->height <= 0) {
                 s->width  = s->coded_width;
                 s->height = s->coded_height;
@@ -430,15 +411,9 @@
             }
 
             if (h->nal_unit_type == NAL_IDR_SLICE)
-<<<<<<< HEAD
                 get_ue_golomb_long(&nal.gb); /* idr_pic_id */
-            if (h->sps.poc_type == 0) {
-                h->poc_lsb = get_bits(&nal.gb, h->sps.log2_max_poc_lsb);
-=======
-                get_ue_golomb(&nal.gb); /* idr_pic_id */
             if (sps->poc_type == 0) {
                 h->poc_lsb = get_bits(&nal.gb, sps->log2_max_poc_lsb);
->>>>>>> 3176217c
 
                 if (p->ps.pps->pic_order_present == 1 &&
                     h->picture_structure == PICT_FRAME)
@@ -572,6 +547,8 @@
     if (!p->got_first) {
         p->got_first = 1;
         if (avctx->extradata_size) {
+            int i;
+
             h->avctx = avctx;
             // must be done like in decoder, otherwise opening the parser,
             // letting it create extradata and then closing and opening again
@@ -580,6 +557,25 @@
             if (!avctx->has_b_frames)
                 h->low_delay = 1;
             ff_h264_decode_extradata(h, avctx->extradata, avctx->extradata_size);
+
+            for (i = 0; i < FF_ARRAY_ELEMS(p->ps.sps_list); i++) {
+                av_buffer_unref(&p->ps.sps_list[i]);
+                if (h->ps.sps_list[i]) {
+                    p->ps.sps_list[i] = av_buffer_ref(h->ps.sps_list[i]);
+                    if (!p->ps.sps_list[i])
+                        return AVERROR(ENOMEM);
+                }
+            }
+            for (i = 0; i < FF_ARRAY_ELEMS(p->ps.pps_list); i++) {
+                av_buffer_unref(&p->ps.pps_list[i]);
+                if (h->ps.pps_list[i]) {
+                    p->ps.pps_list[i] = av_buffer_ref(h->ps.pps_list[i]);
+                    if (!p->ps.pps_list[i])
+                        return AVERROR(ENOMEM);
+                }
+            }
+
+            p->ps.sps = h->ps.sps;
         }
     }
 
