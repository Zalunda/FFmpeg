--- conflicted
+++ resolved
@@ -224,13 +224,8 @@
     buf_size  -= 4;
 
     /* get output buffer */
-<<<<<<< HEAD
     frame->nb_samples = MPC_FRAME_SIZE;
-    if ((ret = ff_get_buffer(avctx, frame)) < 0) {
-=======
-    frame->nb_samples = last_frame ? c->lastframelen : MPC_FRAME_SIZE;
     if ((ret = ff_get_buffer(avctx, frame, 0)) < 0) {
->>>>>>> 759001c5
         av_log(avctx, AV_LOG_ERROR, "get_buffer() failed\n");
         return ret;
     }
