--- conflicted
+++ resolved
@@ -313,12 +313,8 @@
     av_log(avctx, AV_LOG_DEBUG, "cid %d\n", ctx->cid);
 
     index = ff_dnxhd_get_cid_table(ctx->cid);
-<<<<<<< HEAD
     av_assert0(index >= 0);
-=======
-    if (index < 0)
-        return index;
->>>>>>> e3f50f24
+
     ctx->cid_table = &ff_dnxhd_cid_table[index];
 
     ctx->m.avctx    = avctx;
