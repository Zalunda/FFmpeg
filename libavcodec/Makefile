--- conflicted
+++ resolved
@@ -213,13 +213,8 @@
 OBJS-$(CONFIG_GIF_ENCODER)             += gif.o lzwenc.o
 OBJS-$(CONFIG_GSM_DECODER)             += gsmdec.o gsmdec_data.o msgsmdec.o
 OBJS-$(CONFIG_GSM_MS_DECODER)          += gsmdec.o gsmdec_data.o msgsmdec.o
-<<<<<<< HEAD
-OBJS-$(CONFIG_H261_DECODER)            += h261dec.o h261.o h261data.o
-OBJS-$(CONFIG_H261_ENCODER)            += h261enc.o h261.o h261data.o
-=======
 OBJS-$(CONFIG_H261_DECODER)            += h261dec.o h261data.o h261.o
 OBJS-$(CONFIG_H261_ENCODER)            += h261enc.o h261data.o h261.o
->>>>>>> 8a776ad9
 OBJS-$(CONFIG_H263_DECODER)            += h263dec.o h263.o ituh263dec.o        \
                                           mpeg4video.o mpeg4videodec.o flvdec.o\
                                           intelh263dec.o
