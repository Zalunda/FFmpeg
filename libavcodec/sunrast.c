--- conflicted
+++ resolved
@@ -96,18 +96,11 @@
             return AVERROR_INVALIDDATA;
     }
 
-<<<<<<< HEAD
-    if (w != avctx->width || h != avctx->height)
-        avcodec_set_dimensions(avctx, w, h);
-    if ((ret = ff_get_buffer(avctx, p, 0)) < 0)
-=======
     ret = ff_set_dimensions(avctx, w, h);
     if (ret < 0)
         return ret;
 
-    if ((ret = ff_get_buffer(avctx, p, 0)) < 0) {
-        av_log(avctx, AV_LOG_ERROR, "get_buffer() failed\n");
->>>>>>> c265b8bb
+    if ((ret = ff_get_buffer(avctx, p, 0)) < 0)
         return ret;
 
     p->pict_type = AV_PICTURE_TYPE_I;
