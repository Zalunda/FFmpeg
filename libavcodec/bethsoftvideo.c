--- conflicted
+++ resolved
@@ -41,17 +41,12 @@
 static av_cold int bethsoftvid_decode_init(AVCodecContext *avctx)
 {
     BethsoftvidContext *vid = avctx->priv_data;
-<<<<<<< HEAD
-    avcodec_get_frame_defaults(&vid->frame);
-    avctx->pix_fmt = AV_PIX_FMT_PAL8;
-=======
     avctx->pix_fmt = AV_PIX_FMT_PAL8;
 
     vid->frame = av_frame_alloc();
     if (!vid->frame)
         return AVERROR(ENOMEM);
 
->>>>>>> cec5ce49
     return 0;
 }
 
@@ -84,17 +79,9 @@
     int code, ret;
     int yoffset;
 
-<<<<<<< HEAD
-    if ((ret = ff_reget_buffer(avctx, &vid->frame)) < 0)
+    if ((ret = ff_reget_buffer(avctx, vid->frame)) < 0)
         return ret;
-    wrap_to_next_line = vid->frame.linesize[0] - avctx->width;
-=======
-    if ((ret = ff_reget_buffer(avctx, vid->frame)) < 0) {
-        av_log(avctx, AV_LOG_ERROR, "reget_buffer() failed\n");
-        return ret;
-    }
     wrap_to_next_line = vid->frame->linesize[0] - avctx->width;
->>>>>>> cec5ce49
 
     if (avpkt->side_data_elems > 0 &&
         avpkt->side_data[0].type == AV_PKT_DATA_PALETTE) {
