--- conflicted
+++ resolved
@@ -371,13 +371,8 @@
         AVCodecContext *enc = s->streams[i]->codec;
         FLVStreamContext *sc = s->streams[i]->priv_data;
         if (enc->codec_type == AVMEDIA_TYPE_VIDEO &&
-<<<<<<< HEAD
                 (enc->codec_id == CODEC_ID_H264 || enc->codec_id == CODEC_ID_MPEG4)) {
-            put_avc_eos_tag(pb, flv->last_ts);
-=======
-                enc->codec_id == CODEC_ID_H264) {
             put_avc_eos_tag(pb, sc->last_ts);
->>>>>>> f4b51d06
         }
     }
 
