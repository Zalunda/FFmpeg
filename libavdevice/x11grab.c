/*
 * X11 video grab interface
 *
 * This file is part of FFmpeg.
 *
 * FFmpeg integration:
 * Copyright (C) 2006 Clemens Fruhwirth <clemens@endorphin.org>
 *                    Edouard Gomez <ed.gomez@free.fr>
 *
 * This file contains code from grab.c:
 * Copyright (c) 2000-2001 Fabrice Bellard
 *
 * This file contains code from the xvidcap project:
 * Copyright (C) 1997-1998 Rasca, Berlin
 *               2003-2004 Karl H. Beckers, Frankfurt
 *
 * FFmpeg is free software; you can redistribute it and/or modify
 * it under the terms of the GNU General Public License as published by
 * the Free Software Foundation; either version 2 of the License, or
 * (at your option) any later version.
 *
 * FFmpeg is distributed in the hope that it will be useful,
 * but WITHOUT ANY WARRANTY; without even the implied warranty of
 * MERCHANTABILITY or FITNESS FOR A PARTICULAR PURPOSE.  See the
 * GNU General Public License for more details.
 *
 * You should have received a copy of the GNU General Public License
 * along with FFmpeg; if not, write to the Free Software
 * Foundation, Inc., 51 Franklin Street, Fifth Floor, Boston, MA 02110-1301 USA
 */

/**
 * @file
 * X11 frame device demuxer by Clemens Fruhwirth <clemens@endorphin.org>
 * and Edouard Gomez <ed.gomez@free.fr>.
 */

#include "config.h"
<<<<<<< HEAD
=======
#include "libavformat/avformat.h"
#include "libavutil/log.h"
#include "libavutil/opt.h"
#include "libavutil/parseutils.h"
>>>>>>> 79aeade6
#include <time.h>
#include <X11/X.h>
#include <X11/Xlib.h>
#include <X11/Xlibint.h>
#include <X11/Xproto.h>
#include <X11/Xutil.h>
#include <sys/shm.h>
#include <X11/extensions/XShm.h>
#include <X11/extensions/Xfixes.h>
#include "avdevice.h"

/**
 * X11 Device Demuxer context
 */
struct x11_grab
{
    const AVClass *class;    /**< Class for private options. */
    int frame_size;          /**< Size in bytes of a grabbed frame */
    AVRational time_base;    /**< Time base */
    int64_t time_frame;      /**< Current time */

    char *video_size;        /**< String describing video size, set by a private option. */
    int height;              /**< Height of the grab frame */
    int width;               /**< Width of the grab frame */
    int x_off;               /**< Horizontal top-left corner coordinate */
    int y_off;               /**< Vertical top-left corner coordinate */

    Display *dpy;            /**< X11 display from which x11grab grabs frames */
    XImage *image;           /**< X11 image holding the grab */
    int use_shm;             /**< !0 when using XShm extension */
    XShmSegmentInfo shminfo; /**< When using XShm, keeps track of XShm infos */
    int nomouse;
};

/**
 * Initialize the x11 grab device demuxer (public device demuxer API).
 *
 * @param s1 Context from avformat core
 * @param ap Parameters from avformat core
 * @return <ul>
 *          <li>AVERROR(ENOMEM) no memory left</li>
 *          <li>AVERROR(EIO) other failure case</li>
 *          <li>0 success</li>
 *         </ul>
 */
static int
x11grab_read_header(AVFormatContext *s1, AVFormatParameters *ap)
{
    struct x11_grab *x11grab = s1->priv_data;
    Display *dpy;
    AVStream *st = NULL;
    enum PixelFormat input_pixfmt;
    XImage *image;
    int x_off = 0;
    int y_off = 0;
    int use_shm;
<<<<<<< HEAD
    char *dpyname, *offset;
=======
    char *param, *offset;
    int ret = 0;
>>>>>>> 79aeade6

    dpyname = av_strdup(s1->filename);
    offset = strchr(dpyname, '+');
    if (offset) {
        sscanf(offset, "%d,%d", &x_off, &y_off);
        x11grab->nomouse= strstr(offset, "nomouse");
        *offset= 0;
    }

<<<<<<< HEAD
    av_log(s1, AV_LOG_INFO, "device: %s -> display: %s x: %d y: %d width: %d height: %d\n", s1->filename, dpyname, x_off, y_off, ap->width, ap->height);
=======
    if ((ret = av_parse_video_size(&x11grab->width, &x11grab->height, x11grab->video_size)) < 0) {
        av_log(s1, AV_LOG_ERROR, "Couldn't parse video size.\n");
        goto out;
    }
#if FF_API_FORMAT_PARAMETERS
    if (ap->width > 0)
        x11grab->width = ap->width;
    if (ap->height > 0)
        x11grab->height = ap->height;
#endif
    av_log(s1, AV_LOG_INFO, "device: %s -> display: %s x: %d y: %d width: %d height: %d\n",
           s1->filename, param, x_off, y_off, x11grab->width, x11grab->height);
>>>>>>> 79aeade6

    dpy = XOpenDisplay(dpyname);
    av_freep(&dpyname);
    if(!dpy) {
        av_log(s1, AV_LOG_ERROR, "Could not open X display.\n");
        ret = AVERROR(EIO);
        goto out;
    }

    if (ap->time_base.den <= 0) {
        av_log(s1, AV_LOG_ERROR, "AVParameters don't have video size and/or rate. Use -s and -r.\n");
        ret = AVERROR(EINVAL);
        goto out;
    }

    st = av_new_stream(s1, 0);
    if (!st) {
        ret = AVERROR(ENOMEM);
        goto out;
    }
    av_set_pts_info(st, 64, 1, 1000000); /* 64 bits pts in us */

    use_shm = XShmQueryExtension(dpy);
    av_log(s1, AV_LOG_INFO, "shared memory extension%s found\n", use_shm ? "" : " not");

    if(use_shm) {
        int scr = XDefaultScreen(dpy);
        image = XShmCreateImage(dpy,
                                DefaultVisual(dpy, scr),
                                DefaultDepth(dpy, scr),
                                ZPixmap,
                                NULL,
                                &x11grab->shminfo,
                                x11grab->width, x11grab->height);
        x11grab->shminfo.shmid = shmget(IPC_PRIVATE,
                                        image->bytes_per_line * image->height,
                                        IPC_CREAT|0777);
        if (x11grab->shminfo.shmid == -1) {
            av_log(s1, AV_LOG_ERROR, "Fatal: Can't get shared memory!\n");
            ret = AVERROR(ENOMEM);
            goto out;
        }
        x11grab->shminfo.shmaddr = image->data = shmat(x11grab->shminfo.shmid, 0, 0);
        x11grab->shminfo.readOnly = False;

        if (!XShmAttach(dpy, &x11grab->shminfo)) {
            av_log(s1, AV_LOG_ERROR, "Fatal: Failed to attach shared memory!\n");
            /* needs some better error subroutine :) */
            ret = AVERROR(EIO);
            goto out;
        }
    } else {
        image = XGetImage(dpy, RootWindow(dpy, DefaultScreen(dpy)),
                          x_off,y_off,
                          x11grab->width, x11grab->height,
                          AllPlanes, ZPixmap);
    }

    switch (image->bits_per_pixel) {
    case 8:
        av_log (s1, AV_LOG_DEBUG, "8 bit palette\n");
        input_pixfmt = PIX_FMT_PAL8;
        break;
    case 16:
        if (       image->red_mask   == 0xf800 &&
                   image->green_mask == 0x07e0 &&
                   image->blue_mask  == 0x001f ) {
            av_log (s1, AV_LOG_DEBUG, "16 bit RGB565\n");
            input_pixfmt = PIX_FMT_RGB565;
        } else if (image->red_mask   == 0x7c00 &&
                   image->green_mask == 0x03e0 &&
                   image->blue_mask  == 0x001f ) {
            av_log(s1, AV_LOG_DEBUG, "16 bit RGB555\n");
            input_pixfmt = PIX_FMT_RGB555;
        } else {
            av_log(s1, AV_LOG_ERROR, "RGB ordering at image depth %i not supported ... aborting\n", image->bits_per_pixel);
            av_log(s1, AV_LOG_ERROR, "color masks: r 0x%.6lx g 0x%.6lx b 0x%.6lx\n", image->red_mask, image->green_mask, image->blue_mask);
            ret = AVERROR(EIO);
            goto out;
        }
        break;
    case 24:
        if (        image->red_mask   == 0xff0000 &&
                    image->green_mask == 0x00ff00 &&
                    image->blue_mask  == 0x0000ff ) {
            input_pixfmt = PIX_FMT_BGR24;
        } else if ( image->red_mask   == 0x0000ff &&
                    image->green_mask == 0x00ff00 &&
                    image->blue_mask  == 0xff0000 ) {
            input_pixfmt = PIX_FMT_RGB24;
        } else {
            av_log(s1, AV_LOG_ERROR,"rgb ordering at image depth %i not supported ... aborting\n", image->bits_per_pixel);
            av_log(s1, AV_LOG_ERROR, "color masks: r 0x%.6lx g 0x%.6lx b 0x%.6lx\n", image->red_mask, image->green_mask, image->blue_mask);
            ret = AVERROR(EIO);
            goto out;
        }
        break;
    case 32:
#if 0
        GetColorInfo (image, &c_info);
        if ( c_info.alpha_mask == 0xff000000 && image->green_mask == 0x0000ff00) {
            /* byte order is relevant here, not endianness
             * endianness is handled by avcodec, but atm no such thing
             * as having ABGR, instead of ARGB in a word. Since we
             * need this for Solaris/SPARC, but need to do the conversion
             * for every frame we do it outside of this loop, cf. below
             * this matches both ARGB32 and ABGR32 */
            input_pixfmt = PIX_FMT_ARGB32;
        }  else {
            av_log(s1, AV_LOG_ERROR,"image depth %i not supported ... aborting\n", image->bits_per_pixel);
            return AVERROR(EIO);
        }
#endif
        input_pixfmt = PIX_FMT_RGB32;
        break;
    default:
        av_log(s1, AV_LOG_ERROR, "image depth %i not supported ... aborting\n", image->bits_per_pixel);
        ret = AVERROR(EINVAL);
        goto out;
    }

    x11grab->frame_size = x11grab->width * x11grab->height * image->bits_per_pixel/8;
    x11grab->dpy = dpy;
    x11grab->time_base  = ap->time_base;
    x11grab->time_frame = av_gettime() / av_q2d(ap->time_base);
    x11grab->x_off = x_off;
    x11grab->y_off = y_off;
    x11grab->image = image;
    x11grab->use_shm = use_shm;

    st->codec->codec_type = AVMEDIA_TYPE_VIDEO;
    st->codec->codec_id = CODEC_ID_RAWVIDEO;
    st->codec->width  = x11grab->width;
    st->codec->height = x11grab->height;
    st->codec->pix_fmt = input_pixfmt;
    st->codec->time_base = ap->time_base;
    st->codec->bit_rate = x11grab->frame_size * 1/av_q2d(ap->time_base) * 8;

out:
    av_freep(&x11grab->video_size);
    return ret;
}

/**
 * Paint a mouse pointer in an X11 image.
 *
 * @param image image to paint the mouse pointer to
 * @param s context used to retrieve original grabbing rectangle
 *          coordinates
 */
static void
paint_mouse_pointer(XImage *image, struct x11_grab *s)
{
    int x_off = s->x_off;
    int y_off = s->y_off;
    int width = s->width;
    int height = s->height;
    Display *dpy = s->dpy;
    XFixesCursorImage *xcim;
    int x, y;
    int line, column;
    int to_line, to_column;
    int pixstride = image->bits_per_pixel >> 3;
    /* Warning: in its insanity, xlib provides unsigned image data through a
     * char* pointer, so we have to make it uint8_t to make things not break.
     * Anyone who performs further investigation of the xlib API likely risks
     * permanent brain damage. */
    uint8_t *pix = image->data;

    /* Code doesn't currently support 16-bit or PAL8 */
    if (image->bits_per_pixel != 24 && image->bits_per_pixel != 32)
        return;

    xcim = XFixesGetCursorImage(dpy);

    x = xcim->x - xcim->xhot;
    y = xcim->y - xcim->yhot;

    to_line = FFMIN((y + xcim->height), (height + y_off));
    to_column = FFMIN((x + xcim->width), (width + x_off));

    for (line = FFMAX(y, y_off); line < to_line; line++) {
        for (column = FFMAX(x, x_off); column < to_column; column++) {
            int  xcim_addr = (line - y) * xcim->width + column - x;
            int image_addr = ((line - y_off) * width + column - x_off) * pixstride;
            int r = (uint8_t)(xcim->pixels[xcim_addr] >>  0);
            int g = (uint8_t)(xcim->pixels[xcim_addr] >>  8);
            int b = (uint8_t)(xcim->pixels[xcim_addr] >> 16);
            int a = (uint8_t)(xcim->pixels[xcim_addr] >> 24);

            if (a == 255) {
                pix[image_addr+0] = r;
                pix[image_addr+1] = g;
                pix[image_addr+2] = b;
            } else if (a) {
                /* pixel values from XFixesGetCursorImage come premultiplied by alpha */
                pix[image_addr+0] = r + (pix[image_addr+0]*(255-a) + 255/2) / 255;
                pix[image_addr+1] = g + (pix[image_addr+1]*(255-a) + 255/2) / 255;
                pix[image_addr+2] = b + (pix[image_addr+2]*(255-a) + 255/2) / 255;
            }
        }
    }

    XFree(xcim);
    xcim = NULL;
}


/**
 * Read new data in the image structure.
 *
 * @param dpy X11 display to grab from
 * @param d
 * @param image Image where the grab will be put
 * @param x Top-Left grabbing rectangle horizontal coordinate
 * @param y Top-Left grabbing rectangle vertical coordinate
 * @return 0 if error, !0 if successful
 */
static int
xget_zpixmap(Display *dpy, Drawable d, XImage *image, int x, int y)
{
    xGetImageReply rep;
    xGetImageReq *req;
    long nbytes;

    if (!image) {
        return 0;
    }

    LockDisplay(dpy);
    GetReq(GetImage, req);

    /* First set up the standard stuff in the request */
    req->drawable = d;
    req->x = x;
    req->y = y;
    req->width = image->width;
    req->height = image->height;
    req->planeMask = (unsigned int)AllPlanes;
    req->format = ZPixmap;

    if (!_XReply(dpy, (xReply *)&rep, 0, xFalse) || !rep.length) {
        UnlockDisplay(dpy);
        SyncHandle();
        return 0;
    }

    nbytes = (long)rep.length << 2;
    _XReadPad(dpy, image->data, nbytes);

    UnlockDisplay(dpy);
    SyncHandle();
    return 1;
}

/**
 * Grab a frame from x11 (public device demuxer API).
 *
 * @param s1 Context from avformat core
 * @param pkt Packet holding the brabbed frame
 * @return frame size in bytes
 */
static int
x11grab_read_packet(AVFormatContext *s1, AVPacket *pkt)
{
    struct x11_grab *s = s1->priv_data;
    Display *dpy = s->dpy;
    XImage *image = s->image;
    int x_off = s->x_off;
    int y_off = s->y_off;

    int64_t curtime, delay;
    struct timespec ts;

    /* Calculate the time of the next frame */
    s->time_frame += INT64_C(1000000);

    /* wait based on the frame rate */
    for(;;) {
        curtime = av_gettime();
        delay = s->time_frame * av_q2d(s->time_base) - curtime;
        if (delay <= 0) {
            if (delay < INT64_C(-1000000) * av_q2d(s->time_base)) {
                s->time_frame += INT64_C(1000000);
            }
            break;
        }
        ts.tv_sec = delay / 1000000;
        ts.tv_nsec = (delay % 1000000) * 1000;
        nanosleep(&ts, NULL);
    }

    av_init_packet(pkt);
    pkt->data = image->data;
    pkt->size = s->frame_size;
    pkt->pts = curtime;

    if(s->use_shm) {
        if (!XShmGetImage(dpy, RootWindow(dpy, DefaultScreen(dpy)), image, x_off, y_off, AllPlanes)) {
            av_log (s1, AV_LOG_INFO, "XShmGetImage() failed\n");
        }
    } else {
        if (!xget_zpixmap(dpy, RootWindow(dpy, DefaultScreen(dpy)), image, x_off, y_off)) {
            av_log (s1, AV_LOG_INFO, "XGetZPixmap() failed\n");
        }
    }

    if(!s->nomouse){
        paint_mouse_pointer(image, s);
    }

    return s->frame_size;
}

/**
 * Close x11 frame grabber (public device demuxer API).
 *
 * @param s1 Context from avformat core
 * @return 0 success, !0 failure
 */
static int
x11grab_read_close(AVFormatContext *s1)
{
    struct x11_grab *x11grab = s1->priv_data;

    /* Detach cleanly from shared mem */
    if (x11grab->use_shm) {
        XShmDetach(x11grab->dpy, &x11grab->shminfo);
        shmdt(x11grab->shminfo.shmaddr);
        shmctl(x11grab->shminfo.shmid, IPC_RMID, NULL);
    }

    /* Destroy X11 image */
    if (x11grab->image) {
        XDestroyImage(x11grab->image);
        x11grab->image = NULL;
    }

    /* Free X11 display */
    XCloseDisplay(x11grab->dpy);
    return 0;
}

#define OFFSET(x) offsetof(struct x11_grab, x)
#define DEC AV_OPT_FLAG_DECODING_PARAM
static const AVOption options[] = {
    { "video_size", "A string describing frame size, such as 640x480 or hd720.", OFFSET(video_size), FF_OPT_TYPE_STRING, {.str = "vga"}, 0, 0, DEC },
    { NULL },
};

static const AVClass x11_class = {
    .class_name = "X11grab indev",
    .item_name  = av_default_item_name,
    .option     = options,
    .version    = LIBAVUTIL_VERSION_INT,
};

/** x11 grabber device demuxer declaration */
AVInputFormat ff_x11_grab_device_demuxer =
{
    "x11grab",
    NULL_IF_CONFIG_SMALL("X11grab"),
    sizeof(struct x11_grab),
    NULL,
    x11grab_read_header,
    x11grab_read_packet,
    x11grab_read_close,
    .flags = AVFMT_NOFILE,
    .priv_class = &x11_class,
};<|MERGE_RESOLUTION|>--- conflicted
+++ resolved
@@ -36,13 +36,9 @@
  */
 
 #include "config.h"
-<<<<<<< HEAD
-=======
-#include "libavformat/avformat.h"
 #include "libavutil/log.h"
 #include "libavutil/opt.h"
 #include "libavutil/parseutils.h"
->>>>>>> 79aeade6
 #include <time.h>
 #include <X11/X.h>
 #include <X11/Xlib.h>
@@ -99,12 +95,8 @@
     int x_off = 0;
     int y_off = 0;
     int use_shm;
-<<<<<<< HEAD
     char *dpyname, *offset;
-=======
-    char *param, *offset;
     int ret = 0;
->>>>>>> 79aeade6
 
     dpyname = av_strdup(s1->filename);
     offset = strchr(dpyname, '+');
@@ -114,9 +106,6 @@
         *offset= 0;
     }
 
-<<<<<<< HEAD
-    av_log(s1, AV_LOG_INFO, "device: %s -> display: %s x: %d y: %d width: %d height: %d\n", s1->filename, dpyname, x_off, y_off, ap->width, ap->height);
-=======
     if ((ret = av_parse_video_size(&x11grab->width, &x11grab->height, x11grab->video_size)) < 0) {
         av_log(s1, AV_LOG_ERROR, "Couldn't parse video size.\n");
         goto out;
@@ -128,8 +117,7 @@
         x11grab->height = ap->height;
 #endif
     av_log(s1, AV_LOG_INFO, "device: %s -> display: %s x: %d y: %d width: %d height: %d\n",
-           s1->filename, param, x_off, y_off, x11grab->width, x11grab->height);
->>>>>>> 79aeade6
+           s1->filename, dpyname, x_off, y_off, x11grab->width, x11grab->height);
 
     dpy = XOpenDisplay(dpyname);
     av_freep(&dpyname);
