/*
 * *BSD video grab interface
 * Copyright (c) 2002 Steve O'Hara-Smith
 * based on
 *           Linux video grab interface
 *           Copyright (c) 2000, 2001 Fabrice Bellard
 * and
 *           simple_grab.c Copyright (c) 1999 Roger Hardiman
 *
 * This file is part of FFmpeg.
 *
 * FFmpeg is free software; you can redistribute it and/or
 * modify it under the terms of the GNU Lesser General Public
 * License as published by the Free Software Foundation; either
 * version 2.1 of the License, or (at your option) any later version.
 *
 * FFmpeg is distributed in the hope that it will be useful,
 * but WITHOUT ANY WARRANTY; without even the implied warranty of
 * MERCHANTABILITY or FITNESS FOR A PARTICULAR PURPOSE.  See the GNU
 * Lesser General Public License for more details.
 *
 * You should have received a copy of the GNU Lesser General Public
 * License along with FFmpeg; if not, write to the Free Software
 * Foundation, Inc., 51 Franklin Street, Fifth Floor, Boston, MA 02110-1301 USA
 */

#include "libavformat/internal.h"
#include "libavutil/internal.h"
#include "libavutil/log.h"
#include "libavutil/opt.h"
#include "libavutil/parseutils.h"
#include "libavutil/time.h"
#if HAVE_DEV_BKTR_IOCTL_METEOR_H && HAVE_DEV_BKTR_IOCTL_BT848_H
# include <dev/bktr/ioctl_meteor.h>
# include <dev/bktr/ioctl_bt848.h>
#elif HAVE_MACHINE_IOCTL_METEOR_H && HAVE_MACHINE_IOCTL_BT848_H
# include <machine/ioctl_meteor.h>
# include <machine/ioctl_bt848.h>
#elif HAVE_DEV_VIDEO_METEOR_IOCTL_METEOR_H && HAVE_DEV_VIDEO_BKTR_IOCTL_BT848_H
# include <dev/video/meteor/ioctl_meteor.h>
# include <dev/video/bktr/ioctl_bt848.h>
#elif HAVE_DEV_IC_BT8XX_H
# include <dev/ic/bt8xx.h>
#endif
#include <unistd.h>
#include <fcntl.h>
#include <sys/ioctl.h>
#include <sys/mman.h>
#include <sys/time.h>
#include <signal.h>
#include <stdint.h>
#include "avdevice.h"

typedef struct VideoData {
    AVClass *class;
    int video_fd;
    int tuner_fd;
    int width, height;
    uint64_t per_frame;
    int standard;
    char *framerate;  /**< Set by a private option. */
} VideoData;


#define PAL 1
#define PALBDGHI 1
#define NTSC 2
#define NTSCM 2
#define SECAM 3
#define PALN 4
#define PALM 5
#define NTSCJ 6

/* PAL is 768 x 576. NTSC is 640 x 480 */
#define PAL_HEIGHT 576
#define SECAM_HEIGHT 576
#define NTSC_HEIGHT 480

#ifndef VIDEO_FORMAT
#define VIDEO_FORMAT NTSC
#endif

static const int bktr_dev[] = { METEOR_DEV0, METEOR_DEV1, METEOR_DEV2,
    METEOR_DEV3, METEOR_DEV_SVIDEO };

uint8_t *video_buf;
size_t video_buf_size;
uint64_t last_frame_time;
volatile sig_atomic_t nsignals;


static void catchsignal(int signal)
{
    nsignals++;
    return;
}

static av_cold int bktr_init(const char *video_device, int width, int height,
    int format, int *video_fd, int *tuner_fd, int idev, double frequency)
{
    struct meteor_geomet geo;
    int h_max;
    long ioctl_frequency;
    char *arg;
    int c;
<<<<<<< HEAD
    struct sigaction act = { {0} }, old;
=======
    struct sigaction act, old;
>>>>>>> 2f806622
    int ret;
    char errbuf[128];

    if (idev < 0 || idev > 4)
    {
        arg = getenv ("BKTR_DEV");
        if (arg)
            idev = atoi (arg);
        if (idev < 0 || idev > 4)
            idev = 1;
    }

    if (format < 1 || format > 6)
    {
        arg = getenv ("BKTR_FORMAT");
        if (arg)
            format = atoi (arg);
        if (format < 1 || format > 6)
            format = VIDEO_FORMAT;
    }

    if (frequency <= 0)
    {
        arg = getenv ("BKTR_FREQUENCY");
        if (arg)
            frequency = atof (arg);
        if (frequency <= 0)
            frequency = 0.0;
    }

    memset(&act, 0, sizeof(act));
    sigemptyset(&act.sa_mask);
    act.sa_handler = catchsignal;
    sigaction(SIGUSR1, &act, &old);

    *tuner_fd = avpriv_open("/dev/tuner0", O_RDONLY);
    if (*tuner_fd < 0)
        av_log(NULL, AV_LOG_ERROR, "Warning. Tuner not opened, continuing: %s\n", strerror(errno));

    *video_fd = avpriv_open(video_device, O_RDONLY);
    if (*video_fd < 0) {
        ret = AVERROR(errno);
        av_strerror(ret, errbuf, sizeof(errbuf));
        av_log(NULL, AV_LOG_ERROR, "%s: %s\n", video_device, errbuf);
        return ret;
    }

    geo.rows = height;
    geo.columns = width;
    geo.frames = 1;
    geo.oformat = METEOR_GEO_YUV_422 | METEOR_GEO_YUV_12;

    switch (format) {
    case PAL:   h_max = PAL_HEIGHT;   c = BT848_IFORM_F_PALBDGHI; break;
    case PALN:  h_max = PAL_HEIGHT;   c = BT848_IFORM_F_PALN;     break;
    case PALM:  h_max = PAL_HEIGHT;   c = BT848_IFORM_F_PALM;     break;
    case SECAM: h_max = SECAM_HEIGHT; c = BT848_IFORM_F_SECAM;    break;
    case NTSC:  h_max = NTSC_HEIGHT;  c = BT848_IFORM_F_NTSCM;    break;
    case NTSCJ: h_max = NTSC_HEIGHT;  c = BT848_IFORM_F_NTSCJ;    break;
    default:    h_max = PAL_HEIGHT;   c = BT848_IFORM_F_PALBDGHI; break;
    }

    if (height <= h_max / 2)
        geo.oformat |= METEOR_GEO_EVEN_ONLY;

    if (ioctl(*video_fd, METEORSETGEO, &geo) < 0) {
        ret = AVERROR(errno);
        av_strerror(ret, errbuf, sizeof(errbuf));
        av_log(NULL, AV_LOG_ERROR, "METEORSETGEO: %s\n", errbuf);
        return ret;
    }

    if (ioctl(*video_fd, BT848SFMT, &c) < 0) {
        ret = AVERROR(errno);
        av_strerror(ret, errbuf, sizeof(errbuf));
        av_log(NULL, AV_LOG_ERROR, "BT848SFMT: %s\n", errbuf);
        return ret;
    }

    c = bktr_dev[idev];
    if (ioctl(*video_fd, METEORSINPUT, &c) < 0) {
        ret = AVERROR(errno);
        av_strerror(ret, errbuf, sizeof(errbuf));
        av_log(NULL, AV_LOG_ERROR, "METEORSINPUT: %s\n", errbuf);
        return ret;
    }

    video_buf_size = width * height * 12 / 8;

    video_buf = (uint8_t *)mmap((caddr_t)0, video_buf_size,
        PROT_READ, MAP_SHARED, *video_fd, (off_t)0);
    if (video_buf == MAP_FAILED) {
        ret = AVERROR(errno);
        av_strerror(ret, errbuf, sizeof(errbuf));
        av_log(NULL, AV_LOG_ERROR, "mmap: %s\n", errbuf);
        return ret;
    }

    if (frequency != 0.0) {
        ioctl_frequency  = (unsigned long)(frequency*16);
        if (ioctl(*tuner_fd, TVTUNER_SETFREQ, &ioctl_frequency) < 0)
            av_log(NULL, AV_LOG_ERROR, "TVTUNER_SETFREQ: %s\n", strerror(errno));
    }

    c = AUDIO_UNMUTE;
    if (ioctl(*tuner_fd, BT848_SAUDIO, &c) < 0)
        av_log(NULL, AV_LOG_ERROR, "TVTUNER_SAUDIO: %s\n", strerror(errno));

    c = METEOR_CAP_CONTINOUS;
    ioctl(*video_fd, METEORCAPTUR, &c);

    c = SIGUSR1;
    ioctl(*video_fd, METEORSSIGNAL, &c);

    return 0;
}

static void bktr_getframe(uint64_t per_frame)
{
    uint64_t curtime;

    curtime = av_gettime();
    if (!last_frame_time
        || ((last_frame_time + per_frame) > curtime)) {
        if (!usleep(last_frame_time + per_frame + per_frame / 8 - curtime)) {
            if (!nsignals)
                av_log(NULL, AV_LOG_INFO,
                       "SLEPT NO signals - %d microseconds late\n",
                       (int)(av_gettime() - last_frame_time - per_frame));
        }
    }
    nsignals = 0;
    last_frame_time = curtime;
}


/* note: we support only one picture read at a time */
static int grab_read_packet(AVFormatContext *s1, AVPacket *pkt)
{
    VideoData *s = s1->priv_data;

    if (av_new_packet(pkt, video_buf_size) < 0)
        return AVERROR(EIO);

    bktr_getframe(s->per_frame);

    pkt->pts = av_gettime();
    memcpy(pkt->data, video_buf, video_buf_size);

    return video_buf_size;
}

static int grab_read_header(AVFormatContext *s1)
{
    VideoData *s = s1->priv_data;
    AVStream *st;
    AVRational framerate;
    int ret = 0;

    if (!s->framerate)
        switch (s->standard) {
        case PAL:   s->framerate = av_strdup("pal");  break;
        case NTSC:  s->framerate = av_strdup("ntsc"); break;
        case SECAM: s->framerate = av_strdup("25");   break;
        default:
            av_log(s1, AV_LOG_ERROR, "Unknown standard.\n");
            ret = AVERROR(EINVAL);
            goto out;
        }
    if ((ret = av_parse_video_rate(&framerate, s->framerate)) < 0) {
        av_log(s1, AV_LOG_ERROR, "Could not parse framerate '%s'.\n", s->framerate);
        goto out;
    }

    st = avformat_new_stream(s1, NULL);
    if (!st) {
        ret = AVERROR(ENOMEM);
        goto out;
    }
    avpriv_set_pts_info(st, 64, 1, 1000000); /* 64 bits pts in use */

    s->per_frame = ((uint64_t)1000000 * framerate.den) / framerate.num;

    st->codecpar->codec_type = AVMEDIA_TYPE_VIDEO;
    st->codecpar->format = AV_PIX_FMT_YUV420P;
    st->codecpar->codec_id = AV_CODEC_ID_RAWVIDEO;
    st->codecpar->width = s->width;
    st->codecpar->height = s->height;
    st->avg_frame_rate = framerate;

    if (bktr_init(s1->filename, s->width, s->height, s->standard,
                  &s->video_fd, &s->tuner_fd, -1, 0.0) < 0) {
        ret = AVERROR(EIO);
        goto out;
    }

    nsignals = 0;
    last_frame_time = 0;

out:
    return ret;
}

static int grab_read_close(AVFormatContext *s1)
{
    VideoData *s = s1->priv_data;
    int c;

    c = METEOR_CAP_STOP_CONT;
    ioctl(s->video_fd, METEORCAPTUR, &c);
    close(s->video_fd);

    c = AUDIO_MUTE;
    ioctl(s->tuner_fd, BT848_SAUDIO, &c);
    close(s->tuner_fd);

    munmap((caddr_t)video_buf, video_buf_size);

    return 0;
}

#define OFFSET(x) offsetof(VideoData, x)
#define DEC AV_OPT_FLAG_DECODING_PARAM
static const AVOption options[] = {
    { "standard", "", offsetof(VideoData, standard), AV_OPT_TYPE_INT, {.i64 = VIDEO_FORMAT}, PAL, NTSCJ, AV_OPT_FLAG_DECODING_PARAM, "standard" },
    { "PAL",      "", 0, AV_OPT_TYPE_CONST, {.i64 = PAL},   0, 0, AV_OPT_FLAG_DECODING_PARAM, "standard" },
    { "NTSC",     "", 0, AV_OPT_TYPE_CONST, {.i64 = NTSC},  0, 0, AV_OPT_FLAG_DECODING_PARAM, "standard" },
    { "SECAM",    "", 0, AV_OPT_TYPE_CONST, {.i64 = SECAM}, 0, 0, AV_OPT_FLAG_DECODING_PARAM, "standard" },
    { "PALN",     "", 0, AV_OPT_TYPE_CONST, {.i64 = PALN},  0, 0, AV_OPT_FLAG_DECODING_PARAM, "standard" },
    { "PALM",     "", 0, AV_OPT_TYPE_CONST, {.i64 = PALM},  0, 0, AV_OPT_FLAG_DECODING_PARAM, "standard" },
    { "NTSCJ",    "", 0, AV_OPT_TYPE_CONST, {.i64 = NTSCJ}, 0, 0, AV_OPT_FLAG_DECODING_PARAM, "standard" },
    { "video_size", "A string describing frame size, such as 640x480 or hd720.", OFFSET(width), AV_OPT_TYPE_IMAGE_SIZE, {.str = "vga"}, 0, 0, DEC },
    { "framerate", "", OFFSET(framerate), AV_OPT_TYPE_STRING, {.str = NULL}, 0, 0, DEC },
    { NULL },
};

static const AVClass bktr_class = {
    .class_name = "BKTR grab interface",
    .item_name  = av_default_item_name,
    .option     = options,
    .version    = LIBAVUTIL_VERSION_INT,
    .category   = AV_CLASS_CATEGORY_DEVICE_VIDEO_INPUT,
};

AVInputFormat ff_bktr_demuxer = {
    .name           = "bktr",
    .long_name      = NULL_IF_CONFIG_SMALL("video grab"),
    .priv_data_size = sizeof(VideoData),
    .read_header    = grab_read_header,
    .read_packet    = grab_read_packet,
    .read_close     = grab_read_close,
    .flags          = AVFMT_NOFILE,
    .priv_class     = &bktr_class,
};<|MERGE_RESOLUTION|>--- conflicted
+++ resolved
@@ -103,11 +103,7 @@
     long ioctl_frequency;
     char *arg;
     int c;
-<<<<<<< HEAD
-    struct sigaction act = { {0} }, old;
-=======
     struct sigaction act, old;
->>>>>>> 2f806622
     int ret;
     char errbuf[128];
 
