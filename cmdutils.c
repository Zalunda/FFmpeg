--- conflicted
+++ resolved
@@ -872,11 +872,8 @@
         case 'a': type = AVMEDIA_TYPE_AUDIO;    break;
         case 's': type = AVMEDIA_TYPE_SUBTITLE; break;
         case 'd': type = AVMEDIA_TYPE_DATA;     break;
-<<<<<<< HEAD
+        case 't': type = AVMEDIA_TYPE_ATTACHMENT; break;
         default: abort(); // never reached, silence warning
-=======
-        case 't': type = AVMEDIA_TYPE_ATTACHMENT; break;
->>>>>>> d3c1d37a
         }
         if (type != st->codec->codec_type)
             return 0;
